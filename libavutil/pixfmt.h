/*
 * copyright (c) 2006 Michael Niedermayer <michaelni@gmx.at>
 *
 * This file is part of FFmpeg.
 *
 * FFmpeg is free software; you can redistribute it and/or
 * modify it under the terms of the GNU Lesser General Public
 * License as published by the Free Software Foundation; either
 * version 2.1 of the License, or (at your option) any later version.
 *
 * FFmpeg is distributed in the hope that it will be useful,
 * but WITHOUT ANY WARRANTY; without even the implied warranty of
 * MERCHANTABILITY or FITNESS FOR A PARTICULAR PURPOSE.  See the GNU
 * Lesser General Public License for more details.
 *
 * You should have received a copy of the GNU Lesser General Public
 * License along with FFmpeg; if not, write to the Free Software
 * Foundation, Inc., 51 Franklin Street, Fifth Floor, Boston, MA 02110-1301 USA
 */

#ifndef AVUTIL_PIXFMT_H
#define AVUTIL_PIXFMT_H

/**
 * @file
 * pixel format definitions
 */

#include "libavutil/avconfig.h"
#include "version.h"

#define AVPALETTE_SIZE 1024
#define AVPALETTE_COUNT 256

/**
 * Pixel format.
 *
 * @note
 * AV_PIX_FMT_RGB32 is handled in an endian-specific manner. An RGBA
 * color is put together as:
 *  (A << 24) | (R << 16) | (G << 8) | B
 * This is stored as BGRA on little-endian CPU architectures and ARGB on
 * big-endian CPUs.
 *
 * @par
 * When the pixel format is palettized RGB32 (AV_PIX_FMT_PAL8), the palettized
 * image data is stored in AVFrame.data[0]. The palette is transported in
 * AVFrame.data[1], is 1024 bytes long (256 4-byte entries) and is
 * formatted the same as in AV_PIX_FMT_RGB32 described above (i.e., it is
 * also endian-specific). Note also that the individual RGB32 palette
 * components stored in AVFrame.data[1] should be in the range 0..255.
 * This is important as many custom PAL8 video codecs that were designed
 * to run on the IBM VGA graphics adapter use 6-bit palette components.
 *
 * @par
 * For all the 8 bits per pixel formats, an RGB32 palette is in data[1] like
 * for pal8. This palette is filled in automatically by the function
 * allocating the picture.
 */
enum AVPixelFormat {
    AV_PIX_FMT_NONE = -1,
    AV_PIX_FMT_YUV420P,   ///< planar YUV 4:2:0, 12bpp, (1 Cr & Cb sample per 2x2 Y samples)
    AV_PIX_FMT_YUYV422,   ///< packed YUV 4:2:2, 16bpp, Y0 Cb Y1 Cr
    AV_PIX_FMT_RGB24,     ///< packed RGB 8:8:8, 24bpp, RGBRGB...
    AV_PIX_FMT_BGR24,     ///< packed RGB 8:8:8, 24bpp, BGRBGR...
    AV_PIX_FMT_YUV422P,   ///< planar YUV 4:2:2, 16bpp, (1 Cr & Cb sample per 2x1 Y samples)
    AV_PIX_FMT_YUV444P,   ///< planar YUV 4:4:4, 24bpp, (1 Cr & Cb sample per 1x1 Y samples)
    AV_PIX_FMT_YUV410P,   ///< planar YUV 4:1:0,  9bpp, (1 Cr & Cb sample per 4x4 Y samples)
    AV_PIX_FMT_YUV411P,   ///< planar YUV 4:1:1, 12bpp, (1 Cr & Cb sample per 4x1 Y samples)
    AV_PIX_FMT_GRAY8,     ///<        Y        ,  8bpp
    AV_PIX_FMT_MONOWHITE, ///<        Y        ,  1bpp, 0 is white, 1 is black, in each byte pixels are ordered from the msb to the lsb
    AV_PIX_FMT_MONOBLACK, ///<        Y        ,  1bpp, 0 is black, 1 is white, in each byte pixels are ordered from the msb to the lsb
    AV_PIX_FMT_PAL8,      ///< 8 bits with AV_PIX_FMT_RGB32 palette
    AV_PIX_FMT_YUVJ420P,  ///< planar YUV 4:2:0, 12bpp, full scale (JPEG), deprecated in favor of AV_PIX_FMT_YUV420P and setting color_range
    AV_PIX_FMT_YUVJ422P,  ///< planar YUV 4:2:2, 16bpp, full scale (JPEG), deprecated in favor of AV_PIX_FMT_YUV422P and setting color_range
    AV_PIX_FMT_YUVJ444P,  ///< planar YUV 4:4:4, 24bpp, full scale (JPEG), deprecated in favor of AV_PIX_FMT_YUV444P and setting color_range
#if FF_API_XVMC
    AV_PIX_FMT_XVMC_MPEG2_MC,///< XVideo Motion Acceleration via common packet passing
    AV_PIX_FMT_XVMC_MPEG2_IDCT,
    AV_PIX_FMT_XVMC = AV_PIX_FMT_XVMC_MPEG2_IDCT,
#endif /* FF_API_XVMC */
    AV_PIX_FMT_UYVY422,   ///< packed YUV 4:2:2, 16bpp, Cb Y0 Cr Y1
    AV_PIX_FMT_UYYVYY411, ///< packed YUV 4:1:1, 12bpp, Cb Y0 Y1 Cr Y2 Y3
    AV_PIX_FMT_BGR8,      ///< packed RGB 3:3:2,  8bpp, (msb)2B 3G 3R(lsb)
    AV_PIX_FMT_BGR4,      ///< packed RGB 1:2:1 bitstream,  4bpp, (msb)1B 2G 1R(lsb), a byte contains two pixels, the first pixel in the byte is the one composed by the 4 msb bits
    AV_PIX_FMT_BGR4_BYTE, ///< packed RGB 1:2:1,  8bpp, (msb)1B 2G 1R(lsb)
    AV_PIX_FMT_RGB8,      ///< packed RGB 3:3:2,  8bpp, (msb)2R 3G 3B(lsb)
    AV_PIX_FMT_RGB4,      ///< packed RGB 1:2:1 bitstream,  4bpp, (msb)1R 2G 1B(lsb), a byte contains two pixels, the first pixel in the byte is the one composed by the 4 msb bits
    AV_PIX_FMT_RGB4_BYTE, ///< packed RGB 1:2:1,  8bpp, (msb)1R 2G 1B(lsb)
    AV_PIX_FMT_NV12,      ///< planar YUV 4:2:0, 12bpp, 1 plane for Y and 1 plane for the UV components, which are interleaved (first byte U and the following byte V)
    AV_PIX_FMT_NV21,      ///< as above, but U and V bytes are swapped

    AV_PIX_FMT_ARGB,      ///< packed ARGB 8:8:8:8, 32bpp, ARGBARGB...
    AV_PIX_FMT_RGBA,      ///< packed RGBA 8:8:8:8, 32bpp, RGBARGBA...
    AV_PIX_FMT_ABGR,      ///< packed ABGR 8:8:8:8, 32bpp, ABGRABGR...
    AV_PIX_FMT_BGRA,      ///< packed BGRA 8:8:8:8, 32bpp, BGRABGRA...

    AV_PIX_FMT_GRAY16BE,  ///<        Y        , 16bpp, big-endian
    AV_PIX_FMT_GRAY16LE,  ///<        Y        , 16bpp, little-endian
    AV_PIX_FMT_YUV440P,   ///< planar YUV 4:4:0 (1 Cr & Cb sample per 1x2 Y samples)
    AV_PIX_FMT_YUVJ440P,  ///< planar YUV 4:4:0 full scale (JPEG), deprecated in favor of AV_PIX_FMT_YUV440P and setting color_range
    AV_PIX_FMT_YUVA420P,  ///< planar YUV 4:2:0, 20bpp, (1 Cr & Cb sample per 2x2 Y & A samples)
#if FF_API_VDPAU
    AV_PIX_FMT_VDPAU_H264,///< H.264 HW decoding with VDPAU, data[0] contains a vdpau_render_state struct which contains the bitstream of the slices as well as various fields extracted from headers
    AV_PIX_FMT_VDPAU_MPEG1,///< MPEG-1 HW decoding with VDPAU, data[0] contains a vdpau_render_state struct which contains the bitstream of the slices as well as various fields extracted from headers
    AV_PIX_FMT_VDPAU_MPEG2,///< MPEG-2 HW decoding with VDPAU, data[0] contains a vdpau_render_state struct which contains the bitstream of the slices as well as various fields extracted from headers
    AV_PIX_FMT_VDPAU_WMV3,///< WMV3 HW decoding with VDPAU, data[0] contains a vdpau_render_state struct which contains the bitstream of the slices as well as various fields extracted from headers
    AV_PIX_FMT_VDPAU_VC1, ///< VC-1 HW decoding with VDPAU, data[0] contains a vdpau_render_state struct which contains the bitstream of the slices as well as various fields extracted from headers
#endif
    AV_PIX_FMT_RGB48BE,   ///< packed RGB 16:16:16, 48bpp, 16R, 16G, 16B, the 2-byte value for each R/G/B component is stored as big-endian
    AV_PIX_FMT_RGB48LE,   ///< packed RGB 16:16:16, 48bpp, 16R, 16G, 16B, the 2-byte value for each R/G/B component is stored as little-endian

    AV_PIX_FMT_RGB565BE,  ///< packed RGB 5:6:5, 16bpp, (msb)   5R 6G 5B(lsb), big-endian
    AV_PIX_FMT_RGB565LE,  ///< packed RGB 5:6:5, 16bpp, (msb)   5R 6G 5B(lsb), little-endian
    AV_PIX_FMT_RGB555BE,  ///< packed RGB 5:5:5, 16bpp, (msb)1X 5R 5G 5B(lsb), big-endian   , X=unused/undefined
    AV_PIX_FMT_RGB555LE,  ///< packed RGB 5:5:5, 16bpp, (msb)1X 5R 5G 5B(lsb), little-endian, X=unused/undefined

    AV_PIX_FMT_BGR565BE,  ///< packed BGR 5:6:5, 16bpp, (msb)   5B 6G 5R(lsb), big-endian
    AV_PIX_FMT_BGR565LE,  ///< packed BGR 5:6:5, 16bpp, (msb)   5B 6G 5R(lsb), little-endian
    AV_PIX_FMT_BGR555BE,  ///< packed BGR 5:5:5, 16bpp, (msb)1X 5B 5G 5R(lsb), big-endian   , X=unused/undefined
    AV_PIX_FMT_BGR555LE,  ///< packed BGR 5:5:5, 16bpp, (msb)1X 5B 5G 5R(lsb), little-endian, X=unused/undefined

#if FF_API_VAAPI
    /** @name Deprecated pixel formats */
    /**@{*/
    AV_PIX_FMT_VAAPI_MOCO, ///< HW acceleration through VA API at motion compensation entry-point, Picture.data[3] contains a vaapi_render_state struct which contains macroblocks as well as various fields extracted from headers
    AV_PIX_FMT_VAAPI_IDCT, ///< HW acceleration through VA API at IDCT entry-point, Picture.data[3] contains a vaapi_render_state struct which contains fields extracted from headers
    AV_PIX_FMT_VAAPI_VLD,  ///< HW decoding through VA API, Picture.data[3] contains a VASurfaceID
    /**@}*/
    AV_PIX_FMT_VAAPI = AV_PIX_FMT_VAAPI_VLD,
#else
    /**
     *  Hardware acceleration through VA-API, data[3] contains a
     *  VASurfaceID.
     */
    AV_PIX_FMT_VAAPI,
#endif

    AV_PIX_FMT_YUV420P16LE,  ///< planar YUV 4:2:0, 24bpp, (1 Cr & Cb sample per 2x2 Y samples), little-endian
    AV_PIX_FMT_YUV420P16BE,  ///< planar YUV 4:2:0, 24bpp, (1 Cr & Cb sample per 2x2 Y samples), big-endian
    AV_PIX_FMT_YUV422P16LE,  ///< planar YUV 4:2:2, 32bpp, (1 Cr & Cb sample per 2x1 Y samples), little-endian
    AV_PIX_FMT_YUV422P16BE,  ///< planar YUV 4:2:2, 32bpp, (1 Cr & Cb sample per 2x1 Y samples), big-endian
    AV_PIX_FMT_YUV444P16LE,  ///< planar YUV 4:4:4, 48bpp, (1 Cr & Cb sample per 1x1 Y samples), little-endian
    AV_PIX_FMT_YUV444P16BE,  ///< planar YUV 4:4:4, 48bpp, (1 Cr & Cb sample per 1x1 Y samples), big-endian
#if FF_API_VDPAU
    AV_PIX_FMT_VDPAU_MPEG4,  ///< MPEG-4 HW decoding with VDPAU, data[0] contains a vdpau_render_state struct which contains the bitstream of the slices as well as various fields extracted from headers
#endif
    AV_PIX_FMT_DXVA2_VLD,    ///< HW decoding through DXVA2, Picture.data[3] contains a LPDIRECT3DSURFACE9 pointer

    AV_PIX_FMT_RGB444LE,  ///< packed RGB 4:4:4, 16bpp, (msb)4X 4R 4G 4B(lsb), little-endian, X=unused/undefined
    AV_PIX_FMT_RGB444BE,  ///< packed RGB 4:4:4, 16bpp, (msb)4X 4R 4G 4B(lsb), big-endian,    X=unused/undefined
    AV_PIX_FMT_BGR444LE,  ///< packed BGR 4:4:4, 16bpp, (msb)4X 4B 4G 4R(lsb), little-endian, X=unused/undefined
    AV_PIX_FMT_BGR444BE,  ///< packed BGR 4:4:4, 16bpp, (msb)4X 4B 4G 4R(lsb), big-endian,    X=unused/undefined
    AV_PIX_FMT_YA8,       ///< 8 bits gray, 8 bits alpha

    AV_PIX_FMT_Y400A = AV_PIX_FMT_YA8, ///< alias for AV_PIX_FMT_YA8
    AV_PIX_FMT_GRAY8A= AV_PIX_FMT_YA8, ///< alias for AV_PIX_FMT_YA8

    AV_PIX_FMT_BGR48BE,   ///< packed RGB 16:16:16, 48bpp, 16B, 16G, 16R, the 2-byte value for each R/G/B component is stored as big-endian
    AV_PIX_FMT_BGR48LE,   ///< packed RGB 16:16:16, 48bpp, 16B, 16G, 16R, the 2-byte value for each R/G/B component is stored as little-endian

    /**
     * The following 12 formats have the disadvantage of needing 1 format for each bit depth.
     * Notice that each 9/10 bits sample is stored in 16 bits with extra padding.
     * If you want to support multiple bit depths, then using AV_PIX_FMT_YUV420P16* with the bpp stored separately is better.
     */
    AV_PIX_FMT_YUV420P9BE, ///< planar YUV 4:2:0, 13.5bpp, (1 Cr & Cb sample per 2x2 Y samples), big-endian
    AV_PIX_FMT_YUV420P9LE, ///< planar YUV 4:2:0, 13.5bpp, (1 Cr & Cb sample per 2x2 Y samples), little-endian
    AV_PIX_FMT_YUV420P10BE,///< planar YUV 4:2:0, 15bpp, (1 Cr & Cb sample per 2x2 Y samples), big-endian
    AV_PIX_FMT_YUV420P10LE,///< planar YUV 4:2:0, 15bpp, (1 Cr & Cb sample per 2x2 Y samples), little-endian
    AV_PIX_FMT_YUV422P10BE,///< planar YUV 4:2:2, 20bpp, (1 Cr & Cb sample per 2x1 Y samples), big-endian
    AV_PIX_FMT_YUV422P10LE,///< planar YUV 4:2:2, 20bpp, (1 Cr & Cb sample per 2x1 Y samples), little-endian
    AV_PIX_FMT_YUV444P9BE, ///< planar YUV 4:4:4, 27bpp, (1 Cr & Cb sample per 1x1 Y samples), big-endian
    AV_PIX_FMT_YUV444P9LE, ///< planar YUV 4:4:4, 27bpp, (1 Cr & Cb sample per 1x1 Y samples), little-endian
    AV_PIX_FMT_YUV444P10BE,///< planar YUV 4:4:4, 30bpp, (1 Cr & Cb sample per 1x1 Y samples), big-endian
    AV_PIX_FMT_YUV444P10LE,///< planar YUV 4:4:4, 30bpp, (1 Cr & Cb sample per 1x1 Y samples), little-endian
    AV_PIX_FMT_YUV422P9BE, ///< planar YUV 4:2:2, 18bpp, (1 Cr & Cb sample per 2x1 Y samples), big-endian
    AV_PIX_FMT_YUV422P9LE, ///< planar YUV 4:2:2, 18bpp, (1 Cr & Cb sample per 2x1 Y samples), little-endian
    AV_PIX_FMT_VDA_VLD,    ///< hardware decoding through VDA
    AV_PIX_FMT_GBRP,      ///< planar GBR 4:4:4 24bpp
    AV_PIX_FMT_GBR24P = AV_PIX_FMT_GBRP, // alias for #AV_PIX_FMT_GBRP
    AV_PIX_FMT_GBRP9BE,   ///< planar GBR 4:4:4 27bpp, big-endian
    AV_PIX_FMT_GBRP9LE,   ///< planar GBR 4:4:4 27bpp, little-endian
    AV_PIX_FMT_GBRP10BE,  ///< planar GBR 4:4:4 30bpp, big-endian
    AV_PIX_FMT_GBRP10LE,  ///< planar GBR 4:4:4 30bpp, little-endian
    AV_PIX_FMT_GBRP16BE,  ///< planar GBR 4:4:4 48bpp, big-endian
    AV_PIX_FMT_GBRP16LE,  ///< planar GBR 4:4:4 48bpp, little-endian
    AV_PIX_FMT_YUVA422P,  ///< planar YUV 4:2:2 24bpp, (1 Cr & Cb sample per 2x1 Y & A samples)
    AV_PIX_FMT_YUVA444P,  ///< planar YUV 4:4:4 32bpp, (1 Cr & Cb sample per 1x1 Y & A samples)
    AV_PIX_FMT_YUVA420P9BE,  ///< planar YUV 4:2:0 22.5bpp, (1 Cr & Cb sample per 2x2 Y & A samples), big-endian
    AV_PIX_FMT_YUVA420P9LE,  ///< planar YUV 4:2:0 22.5bpp, (1 Cr & Cb sample per 2x2 Y & A samples), little-endian
    AV_PIX_FMT_YUVA422P9BE,  ///< planar YUV 4:2:2 27bpp, (1 Cr & Cb sample per 2x1 Y & A samples), big-endian
    AV_PIX_FMT_YUVA422P9LE,  ///< planar YUV 4:2:2 27bpp, (1 Cr & Cb sample per 2x1 Y & A samples), little-endian
    AV_PIX_FMT_YUVA444P9BE,  ///< planar YUV 4:4:4 36bpp, (1 Cr & Cb sample per 1x1 Y & A samples), big-endian
    AV_PIX_FMT_YUVA444P9LE,  ///< planar YUV 4:4:4 36bpp, (1 Cr & Cb sample per 1x1 Y & A samples), little-endian
    AV_PIX_FMT_YUVA420P10BE, ///< planar YUV 4:2:0 25bpp, (1 Cr & Cb sample per 2x2 Y & A samples, big-endian)
    AV_PIX_FMT_YUVA420P10LE, ///< planar YUV 4:2:0 25bpp, (1 Cr & Cb sample per 2x2 Y & A samples, little-endian)
    AV_PIX_FMT_YUVA422P10BE, ///< planar YUV 4:2:2 30bpp, (1 Cr & Cb sample per 2x1 Y & A samples, big-endian)
    AV_PIX_FMT_YUVA422P10LE, ///< planar YUV 4:2:2 30bpp, (1 Cr & Cb sample per 2x1 Y & A samples, little-endian)
    AV_PIX_FMT_YUVA444P10BE, ///< planar YUV 4:4:4 40bpp, (1 Cr & Cb sample per 1x1 Y & A samples, big-endian)
    AV_PIX_FMT_YUVA444P10LE, ///< planar YUV 4:4:4 40bpp, (1 Cr & Cb sample per 1x1 Y & A samples, little-endian)
    AV_PIX_FMT_YUVA420P16BE, ///< planar YUV 4:2:0 40bpp, (1 Cr & Cb sample per 2x2 Y & A samples, big-endian)
    AV_PIX_FMT_YUVA420P16LE, ///< planar YUV 4:2:0 40bpp, (1 Cr & Cb sample per 2x2 Y & A samples, little-endian)
    AV_PIX_FMT_YUVA422P16BE, ///< planar YUV 4:2:2 48bpp, (1 Cr & Cb sample per 2x1 Y & A samples, big-endian)
    AV_PIX_FMT_YUVA422P16LE, ///< planar YUV 4:2:2 48bpp, (1 Cr & Cb sample per 2x1 Y & A samples, little-endian)
    AV_PIX_FMT_YUVA444P16BE, ///< planar YUV 4:4:4 64bpp, (1 Cr & Cb sample per 1x1 Y & A samples, big-endian)
    AV_PIX_FMT_YUVA444P16LE, ///< planar YUV 4:4:4 64bpp, (1 Cr & Cb sample per 1x1 Y & A samples, little-endian)

    AV_PIX_FMT_VDPAU,     ///< HW acceleration through VDPAU, Picture.data[3] contains a VdpVideoSurface

    AV_PIX_FMT_XYZ12LE,      ///< packed XYZ 4:4:4, 36 bpp, (msb) 12X, 12Y, 12Z (lsb), the 2-byte value for each X/Y/Z is stored as little-endian, the 4 lower bits are set to 0
    AV_PIX_FMT_XYZ12BE,      ///< packed XYZ 4:4:4, 36 bpp, (msb) 12X, 12Y, 12Z (lsb), the 2-byte value for each X/Y/Z is stored as big-endian, the 4 lower bits are set to 0
    AV_PIX_FMT_NV16,         ///< interleaved chroma YUV 4:2:2, 16bpp, (1 Cr & Cb sample per 2x1 Y samples)
    AV_PIX_FMT_NV20LE,       ///< interleaved chroma YUV 4:2:2, 20bpp, (1 Cr & Cb sample per 2x1 Y samples), little-endian
    AV_PIX_FMT_NV20BE,       ///< interleaved chroma YUV 4:2:2, 20bpp, (1 Cr & Cb sample per 2x1 Y samples), big-endian

    AV_PIX_FMT_RGBA64BE,     ///< packed RGBA 16:16:16:16, 64bpp, 16R, 16G, 16B, 16A, the 2-byte value for each R/G/B/A component is stored as big-endian
    AV_PIX_FMT_RGBA64LE,     ///< packed RGBA 16:16:16:16, 64bpp, 16R, 16G, 16B, 16A, the 2-byte value for each R/G/B/A component is stored as little-endian
    AV_PIX_FMT_BGRA64BE,     ///< packed RGBA 16:16:16:16, 64bpp, 16B, 16G, 16R, 16A, the 2-byte value for each R/G/B/A component is stored as big-endian
    AV_PIX_FMT_BGRA64LE,     ///< packed RGBA 16:16:16:16, 64bpp, 16B, 16G, 16R, 16A, the 2-byte value for each R/G/B/A component is stored as little-endian

    AV_PIX_FMT_YVYU422,   ///< packed YUV 4:2:2, 16bpp, Y0 Cr Y1 Cb

    AV_PIX_FMT_VDA,          ///< HW acceleration through VDA, data[3] contains a CVPixelBufferRef

    AV_PIX_FMT_YA16BE,       ///< 16 bits gray, 16 bits alpha (big-endian)
    AV_PIX_FMT_YA16LE,       ///< 16 bits gray, 16 bits alpha (little-endian)

    AV_PIX_FMT_GBRAP,        ///< planar GBRA 4:4:4:4 32bpp
    AV_PIX_FMT_GBRAP16BE,    ///< planar GBRA 4:4:4:4 64bpp, big-endian
    AV_PIX_FMT_GBRAP16LE,    ///< planar GBRA 4:4:4:4 64bpp, little-endian
    /**
     *  HW acceleration through QSV, data[3] contains a pointer to the
     *  mfxFrameSurface1 structure.
     */
    AV_PIX_FMT_QSV,
    /**
     * HW acceleration though MMAL, data[3] contains a pointer to the
     * MMAL_BUFFER_HEADER_T structure.
     */
    AV_PIX_FMT_MMAL,

    AV_PIX_FMT_D3D11VA_VLD,  ///< HW decoding through Direct3D11, Picture.data[3] contains a ID3D11VideoDecoderOutputView pointer

    /**
     * HW acceleration through CUDA. data[i] contain CUdeviceptr pointers
     * exactly as for system memory frames.
     */
    AV_PIX_FMT_CUDA,

    AV_PIX_FMT_0RGB=0x123+4,///< packed RGB 8:8:8, 32bpp, XRGBXRGB...   X=unused/undefined
    AV_PIX_FMT_RGB0,        ///< packed RGB 8:8:8, 32bpp, RGBXRGBX...   X=unused/undefined
    AV_PIX_FMT_0BGR,        ///< packed BGR 8:8:8, 32bpp, XBGRXBGR...   X=unused/undefined
    AV_PIX_FMT_BGR0,        ///< packed BGR 8:8:8, 32bpp, BGRXBGRX...   X=unused/undefined

    AV_PIX_FMT_YUV420P12BE, ///< planar YUV 4:2:0,18bpp, (1 Cr & Cb sample per 2x2 Y samples), big-endian
    AV_PIX_FMT_YUV420P12LE, ///< planar YUV 4:2:0,18bpp, (1 Cr & Cb sample per 2x2 Y samples), little-endian
    AV_PIX_FMT_YUV420P14BE, ///< planar YUV 4:2:0,21bpp, (1 Cr & Cb sample per 2x2 Y samples), big-endian
    AV_PIX_FMT_YUV420P14LE, ///< planar YUV 4:2:0,21bpp, (1 Cr & Cb sample per 2x2 Y samples), little-endian
    AV_PIX_FMT_YUV422P12BE, ///< planar YUV 4:2:2,24bpp, (1 Cr & Cb sample per 2x1 Y samples), big-endian
    AV_PIX_FMT_YUV422P12LE, ///< planar YUV 4:2:2,24bpp, (1 Cr & Cb sample per 2x1 Y samples), little-endian
    AV_PIX_FMT_YUV422P14BE, ///< planar YUV 4:2:2,28bpp, (1 Cr & Cb sample per 2x1 Y samples), big-endian
    AV_PIX_FMT_YUV422P14LE, ///< planar YUV 4:2:2,28bpp, (1 Cr & Cb sample per 2x1 Y samples), little-endian
    AV_PIX_FMT_YUV444P12BE, ///< planar YUV 4:4:4,36bpp, (1 Cr & Cb sample per 1x1 Y samples), big-endian
    AV_PIX_FMT_YUV444P12LE, ///< planar YUV 4:4:4,36bpp, (1 Cr & Cb sample per 1x1 Y samples), little-endian
    AV_PIX_FMT_YUV444P14BE, ///< planar YUV 4:4:4,42bpp, (1 Cr & Cb sample per 1x1 Y samples), big-endian
    AV_PIX_FMT_YUV444P14LE, ///< planar YUV 4:4:4,42bpp, (1 Cr & Cb sample per 1x1 Y samples), little-endian
    AV_PIX_FMT_GBRP12BE,    ///< planar GBR 4:4:4 36bpp, big-endian
    AV_PIX_FMT_GBRP12LE,    ///< planar GBR 4:4:4 36bpp, little-endian
    AV_PIX_FMT_GBRP14BE,    ///< planar GBR 4:4:4 42bpp, big-endian
    AV_PIX_FMT_GBRP14LE,    ///< planar GBR 4:4:4 42bpp, little-endian
    AV_PIX_FMT_YUVJ411P,    ///< planar YUV 4:1:1, 12bpp, (1 Cr & Cb sample per 4x1 Y samples) full scale (JPEG), deprecated in favor of AV_PIX_FMT_YUV411P and setting color_range

    AV_PIX_FMT_BAYER_BGGR8,    ///< bayer, BGBG..(odd line), GRGR..(even line), 8-bit samples */
    AV_PIX_FMT_BAYER_RGGB8,    ///< bayer, RGRG..(odd line), GBGB..(even line), 8-bit samples */
    AV_PIX_FMT_BAYER_GBRG8,    ///< bayer, GBGB..(odd line), RGRG..(even line), 8-bit samples */
    AV_PIX_FMT_BAYER_GRBG8,    ///< bayer, GRGR..(odd line), BGBG..(even line), 8-bit samples */
    AV_PIX_FMT_BAYER_BGGR16LE, ///< bayer, BGBG..(odd line), GRGR..(even line), 16-bit samples, little-endian */
    AV_PIX_FMT_BAYER_BGGR16BE, ///< bayer, BGBG..(odd line), GRGR..(even line), 16-bit samples, big-endian */
    AV_PIX_FMT_BAYER_RGGB16LE, ///< bayer, RGRG..(odd line), GBGB..(even line), 16-bit samples, little-endian */
    AV_PIX_FMT_BAYER_RGGB16BE, ///< bayer, RGRG..(odd line), GBGB..(even line), 16-bit samples, big-endian */
    AV_PIX_FMT_BAYER_GBRG16LE, ///< bayer, GBGB..(odd line), RGRG..(even line), 16-bit samples, little-endian */
    AV_PIX_FMT_BAYER_GBRG16BE, ///< bayer, GBGB..(odd line), RGRG..(even line), 16-bit samples, big-endian */
    AV_PIX_FMT_BAYER_GRBG16LE, ///< bayer, GRGR..(odd line), BGBG..(even line), 16-bit samples, little-endian */
    AV_PIX_FMT_BAYER_GRBG16BE, ///< bayer, GRGR..(odd line), BGBG..(even line), 16-bit samples, big-endian */
#if !FF_API_XVMC
    AV_PIX_FMT_XVMC,///< XVideo Motion Acceleration via common packet passing
#endif /* !FF_API_XVMC */
    AV_PIX_FMT_YUV440P10LE, ///< planar YUV 4:4:0,20bpp, (1 Cr & Cb sample per 1x2 Y samples), little-endian
    AV_PIX_FMT_YUV440P10BE, ///< planar YUV 4:4:0,20bpp, (1 Cr & Cb sample per 1x2 Y samples), big-endian
    AV_PIX_FMT_YUV440P12LE, ///< planar YUV 4:4:0,24bpp, (1 Cr & Cb sample per 1x2 Y samples), little-endian
    AV_PIX_FMT_YUV440P12BE, ///< planar YUV 4:4:0,24bpp, (1 Cr & Cb sample per 1x2 Y samples), big-endian
    AV_PIX_FMT_AYUV64LE,    ///< packed AYUV 4:4:4,64bpp (1 Cr & Cb sample per 1x1 Y & A samples), little-endian
    AV_PIX_FMT_AYUV64BE,    ///< packed AYUV 4:4:4,64bpp (1 Cr & Cb sample per 1x1 Y & A samples), big-endian

    AV_PIX_FMT_VIDEOTOOLBOX, ///< hardware decoding through Videotoolbox

    AV_PIX_FMT_P010LE, ///< like NV12, with 10bpp per component, data in the high bits, zeros in the low bits, little-endian
    AV_PIX_FMT_P010BE, ///< like NV12, with 10bpp per component, data in the high bits, zeros in the low bits, big-endian

    AV_PIX_FMT_GBRAP12BE,  ///< planar GBR 4:4:4:4 48bpp, big-endian
    AV_PIX_FMT_GBRAP12LE,  ///< planar GBR 4:4:4:4 48bpp, little-endian

    AV_PIX_FMT_GBRAP10BE,  ///< planar GBR 4:4:4:4 40bpp, big-endian
    AV_PIX_FMT_GBRAP10LE,  ///< planar GBR 4:4:4:4 40bpp, little-endian

    AV_PIX_FMT_MEDIACODEC, ///< hardware decoding through MediaCodec

    AV_PIX_FMT_GRAY12BE,   ///<        Y        , 12bpp, big-endian
    AV_PIX_FMT_GRAY12LE,   ///<        Y        , 12bpp, little-endian
    AV_PIX_FMT_GRAY10BE,   ///<        Y        , 10bpp, big-endian
    AV_PIX_FMT_GRAY10LE,   ///<        Y        , 10bpp, little-endian

    AV_PIX_FMT_P016LE, ///< like NV12, with 16bpp per component, little-endian
    AV_PIX_FMT_P016BE, ///< like NV12, with 16bpp per component, big-endian

    AV_PIX_FMT_NB         ///< number of pixel formats, DO NOT USE THIS if you want to link with shared libav* because the number of formats might differ between versions
};

#if AV_HAVE_BIGENDIAN
#   define AV_PIX_FMT_NE(be, le) AV_PIX_FMT_##be
#else
#   define AV_PIX_FMT_NE(be, le) AV_PIX_FMT_##le
#endif

#define AV_PIX_FMT_RGB32   AV_PIX_FMT_NE(ARGB, BGRA)
#define AV_PIX_FMT_RGB32_1 AV_PIX_FMT_NE(RGBA, ABGR)
#define AV_PIX_FMT_BGR32   AV_PIX_FMT_NE(ABGR, RGBA)
#define AV_PIX_FMT_BGR32_1 AV_PIX_FMT_NE(BGRA, ARGB)
#define AV_PIX_FMT_0RGB32  AV_PIX_FMT_NE(0RGB, BGR0)
#define AV_PIX_FMT_0BGR32  AV_PIX_FMT_NE(0BGR, RGB0)

#define AV_PIX_FMT_GRAY10 AV_PIX_FMT_NE(GRAY10BE, GRAY10LE)
#define AV_PIX_FMT_GRAY12 AV_PIX_FMT_NE(GRAY12BE, GRAY12LE)
#define AV_PIX_FMT_GRAY16 AV_PIX_FMT_NE(GRAY16BE, GRAY16LE)
#define AV_PIX_FMT_YA16   AV_PIX_FMT_NE(YA16BE,   YA16LE)
#define AV_PIX_FMT_RGB48  AV_PIX_FMT_NE(RGB48BE,  RGB48LE)
#define AV_PIX_FMT_RGB565 AV_PIX_FMT_NE(RGB565BE, RGB565LE)
#define AV_PIX_FMT_RGB555 AV_PIX_FMT_NE(RGB555BE, RGB555LE)
#define AV_PIX_FMT_RGB444 AV_PIX_FMT_NE(RGB444BE, RGB444LE)
#define AV_PIX_FMT_RGBA64 AV_PIX_FMT_NE(RGBA64BE, RGBA64LE)
#define AV_PIX_FMT_BGR48  AV_PIX_FMT_NE(BGR48BE,  BGR48LE)
#define AV_PIX_FMT_BGR565 AV_PIX_FMT_NE(BGR565BE, BGR565LE)
#define AV_PIX_FMT_BGR555 AV_PIX_FMT_NE(BGR555BE, BGR555LE)
#define AV_PIX_FMT_BGR444 AV_PIX_FMT_NE(BGR444BE, BGR444LE)
#define AV_PIX_FMT_BGRA64 AV_PIX_FMT_NE(BGRA64BE, BGRA64LE)

#define AV_PIX_FMT_YUV420P9  AV_PIX_FMT_NE(YUV420P9BE , YUV420P9LE)
#define AV_PIX_FMT_YUV422P9  AV_PIX_FMT_NE(YUV422P9BE , YUV422P9LE)
#define AV_PIX_FMT_YUV444P9  AV_PIX_FMT_NE(YUV444P9BE , YUV444P9LE)
#define AV_PIX_FMT_YUV420P10 AV_PIX_FMT_NE(YUV420P10BE, YUV420P10LE)
#define AV_PIX_FMT_YUV422P10 AV_PIX_FMT_NE(YUV422P10BE, YUV422P10LE)
#define AV_PIX_FMT_YUV440P10 AV_PIX_FMT_NE(YUV440P10BE, YUV440P10LE)
#define AV_PIX_FMT_YUV444P10 AV_PIX_FMT_NE(YUV444P10BE, YUV444P10LE)
#define AV_PIX_FMT_YUV420P12 AV_PIX_FMT_NE(YUV420P12BE, YUV420P12LE)
#define AV_PIX_FMT_YUV422P12 AV_PIX_FMT_NE(YUV422P12BE, YUV422P12LE)
#define AV_PIX_FMT_YUV440P12 AV_PIX_FMT_NE(YUV440P12BE, YUV440P12LE)
#define AV_PIX_FMT_YUV444P12 AV_PIX_FMT_NE(YUV444P12BE, YUV444P12LE)
#define AV_PIX_FMT_YUV420P14 AV_PIX_FMT_NE(YUV420P14BE, YUV420P14LE)
#define AV_PIX_FMT_YUV422P14 AV_PIX_FMT_NE(YUV422P14BE, YUV422P14LE)
#define AV_PIX_FMT_YUV444P14 AV_PIX_FMT_NE(YUV444P14BE, YUV444P14LE)
#define AV_PIX_FMT_YUV420P16 AV_PIX_FMT_NE(YUV420P16BE, YUV420P16LE)
#define AV_PIX_FMT_YUV422P16 AV_PIX_FMT_NE(YUV422P16BE, YUV422P16LE)
#define AV_PIX_FMT_YUV444P16 AV_PIX_FMT_NE(YUV444P16BE, YUV444P16LE)

#define AV_PIX_FMT_GBRP9     AV_PIX_FMT_NE(GBRP9BE ,    GBRP9LE)
#define AV_PIX_FMT_GBRP10    AV_PIX_FMT_NE(GBRP10BE,    GBRP10LE)
#define AV_PIX_FMT_GBRP12    AV_PIX_FMT_NE(GBRP12BE,    GBRP12LE)
#define AV_PIX_FMT_GBRP14    AV_PIX_FMT_NE(GBRP14BE,    GBRP14LE)
#define AV_PIX_FMT_GBRP16    AV_PIX_FMT_NE(GBRP16BE,    GBRP16LE)
#define AV_PIX_FMT_GBRAP10   AV_PIX_FMT_NE(GBRAP10BE,   GBRAP10LE)
#define AV_PIX_FMT_GBRAP12   AV_PIX_FMT_NE(GBRAP12BE,   GBRAP12LE)
#define AV_PIX_FMT_GBRAP16   AV_PIX_FMT_NE(GBRAP16BE,   GBRAP16LE)

#define AV_PIX_FMT_BAYER_BGGR16 AV_PIX_FMT_NE(BAYER_BGGR16BE,    BAYER_BGGR16LE)
#define AV_PIX_FMT_BAYER_RGGB16 AV_PIX_FMT_NE(BAYER_RGGB16BE,    BAYER_RGGB16LE)
#define AV_PIX_FMT_BAYER_GBRG16 AV_PIX_FMT_NE(BAYER_GBRG16BE,    BAYER_GBRG16LE)
#define AV_PIX_FMT_BAYER_GRBG16 AV_PIX_FMT_NE(BAYER_GRBG16BE,    BAYER_GRBG16LE)


#define AV_PIX_FMT_YUVA420P9  AV_PIX_FMT_NE(YUVA420P9BE , YUVA420P9LE)
#define AV_PIX_FMT_YUVA422P9  AV_PIX_FMT_NE(YUVA422P9BE , YUVA422P9LE)
#define AV_PIX_FMT_YUVA444P9  AV_PIX_FMT_NE(YUVA444P9BE , YUVA444P9LE)
#define AV_PIX_FMT_YUVA420P10 AV_PIX_FMT_NE(YUVA420P10BE, YUVA420P10LE)
#define AV_PIX_FMT_YUVA422P10 AV_PIX_FMT_NE(YUVA422P10BE, YUVA422P10LE)
#define AV_PIX_FMT_YUVA444P10 AV_PIX_FMT_NE(YUVA444P10BE, YUVA444P10LE)
#define AV_PIX_FMT_YUVA420P16 AV_PIX_FMT_NE(YUVA420P16BE, YUVA420P16LE)
#define AV_PIX_FMT_YUVA422P16 AV_PIX_FMT_NE(YUVA422P16BE, YUVA422P16LE)
#define AV_PIX_FMT_YUVA444P16 AV_PIX_FMT_NE(YUVA444P16BE, YUVA444P16LE)

#define AV_PIX_FMT_XYZ12      AV_PIX_FMT_NE(XYZ12BE, XYZ12LE)
#define AV_PIX_FMT_NV20       AV_PIX_FMT_NE(NV20BE,  NV20LE)
#define AV_PIX_FMT_AYUV64     AV_PIX_FMT_NE(AYUV64BE, AYUV64LE)
#define AV_PIX_FMT_P010       AV_PIX_FMT_NE(P010BE,  P010LE)
#define AV_PIX_FMT_P016       AV_PIX_FMT_NE(P016BE,  P016LE)

/**
  * Chromaticity coordinates of the source primaries.
  */
enum AVColorPrimaries {
    AVCOL_PRI_RESERVED0   = 0,
    AVCOL_PRI_BT709       = 1,  ///< also ITU-R BT1361 / IEC 61966-2-4 / SMPTE RP177 Annex B
    AVCOL_PRI_UNSPECIFIED = 2,
    AVCOL_PRI_RESERVED    = 3,
    AVCOL_PRI_BT470M      = 4,  ///< also FCC Title 47 Code of Federal Regulations 73.682 (a)(20)

    AVCOL_PRI_BT470BG     = 5,  ///< also ITU-R BT601-6 625 / ITU-R BT1358 625 / ITU-R BT1700 625 PAL & SECAM
    AVCOL_PRI_SMPTE170M   = 6,  ///< also ITU-R BT601-6 525 / ITU-R BT1358 525 / ITU-R BT1700 NTSC
    AVCOL_PRI_SMPTE240M   = 7,  ///< functionally identical to above
    AVCOL_PRI_FILM        = 8,  ///< colour filters using Illuminant C
    AVCOL_PRI_BT2020      = 9,  ///< ITU-R BT2020
    AVCOL_PRI_SMPTE428    = 10, ///< SMPTE ST 428-1 (CIE 1931 XYZ)
    AVCOL_PRI_SMPTEST428_1 = AVCOL_PRI_SMPTE428,
    AVCOL_PRI_SMPTE431    = 11, ///< SMPTE ST 431-2 (2011) / DCI P3
    AVCOL_PRI_SMPTE432    = 12, ///< SMPTE ST 432-1 (2010) / P3 D65 / Display P3
<<<<<<< HEAD
    AVCOL_PRI_NB                ///< Not part of ABI
=======
    AVCOL_PRI_JEDEC_P22   = 22, ///< JEDEC P22 phosphors
    AVCOL_PRI_NB,              ///< Not part of ABI
>>>>>>> 0d9b9bd3
};

/**
 * Color Transfer Characteristic.
 */
enum AVColorTransferCharacteristic {
    AVCOL_TRC_RESERVED0    = 0,
    AVCOL_TRC_BT709        = 1,  ///< also ITU-R BT1361
    AVCOL_TRC_UNSPECIFIED  = 2,
    AVCOL_TRC_RESERVED     = 3,
    AVCOL_TRC_GAMMA22      = 4,  ///< also ITU-R BT470M / ITU-R BT1700 625 PAL & SECAM
    AVCOL_TRC_GAMMA28      = 5,  ///< also ITU-R BT470BG
    AVCOL_TRC_SMPTE170M    = 6,  ///< also ITU-R BT601-6 525 or 625 / ITU-R BT1358 525 or 625 / ITU-R BT1700 NTSC
    AVCOL_TRC_SMPTE240M    = 7,
    AVCOL_TRC_LINEAR       = 8,  ///< "Linear transfer characteristics"
    AVCOL_TRC_LOG          = 9,  ///< "Logarithmic transfer characteristic (100:1 range)"
    AVCOL_TRC_LOG_SQRT     = 10, ///< "Logarithmic transfer characteristic (100 * Sqrt(10) : 1 range)"
    AVCOL_TRC_IEC61966_2_4 = 11, ///< IEC 61966-2-4
    AVCOL_TRC_BT1361_ECG   = 12, ///< ITU-R BT1361 Extended Colour Gamut
    AVCOL_TRC_IEC61966_2_1 = 13, ///< IEC 61966-2-1 (sRGB or sYCC)
    AVCOL_TRC_BT2020_10    = 14, ///< ITU-R BT2020 for 10-bit system
    AVCOL_TRC_BT2020_12    = 15, ///< ITU-R BT2020 for 12-bit system
    AVCOL_TRC_SMPTE2084    = 16, ///< SMPTE ST 2084 for 10-, 12-, 14- and 16-bit systems
    AVCOL_TRC_SMPTEST2084  = AVCOL_TRC_SMPTE2084,
    AVCOL_TRC_SMPTE428     = 17, ///< SMPTE ST 428-1
    AVCOL_TRC_SMPTEST428_1 = AVCOL_TRC_SMPTE428,
    AVCOL_TRC_ARIB_STD_B67 = 18, ///< ARIB STD-B67, known as "Hybrid log-gamma"
    AVCOL_TRC_NB                 ///< Not part of ABI
};

/**
 * YUV colorspace type.
 */
enum AVColorSpace {
    AVCOL_SPC_RGB         = 0,  ///< order of coefficients is actually GBR, also IEC 61966-2-1 (sRGB)
    AVCOL_SPC_BT709       = 1,  ///< also ITU-R BT1361 / IEC 61966-2-4 xvYCC709 / SMPTE RP177 Annex B
    AVCOL_SPC_UNSPECIFIED = 2,
    AVCOL_SPC_RESERVED    = 3,
    AVCOL_SPC_FCC         = 4,  ///< FCC Title 47 Code of Federal Regulations 73.682 (a)(20)
    AVCOL_SPC_BT470BG     = 5,  ///< also ITU-R BT601-6 625 / ITU-R BT1358 625 / ITU-R BT1700 625 PAL & SECAM / IEC 61966-2-4 xvYCC601
    AVCOL_SPC_SMPTE170M   = 6,  ///< also ITU-R BT601-6 525 / ITU-R BT1358 525 / ITU-R BT1700 NTSC
    AVCOL_SPC_SMPTE240M   = 7,  ///< functionally identical to above
    AVCOL_SPC_YCOCG       = 8,  ///< Used by Dirac / VC-2 and H.264 FRext, see ITU-T SG16
    AVCOL_SPC_BT2020_NCL  = 9,  ///< ITU-R BT2020 non-constant luminance system
    AVCOL_SPC_BT2020_CL   = 10, ///< ITU-R BT2020 constant luminance system
    AVCOL_SPC_SMPTE2085   = 11, ///< SMPTE 2085, Y'D'zD'x
    AVCOL_SPC_NB                ///< Not part of ABI
};
#define AVCOL_SPC_YCGCO AVCOL_SPC_YCOCG


/**
 * MPEG vs JPEG YUV range.
 */
enum AVColorRange {
    AVCOL_RANGE_UNSPECIFIED = 0,
    AVCOL_RANGE_MPEG        = 1, ///< the normal 219*2^(n-8) "MPEG" YUV ranges
    AVCOL_RANGE_JPEG        = 2, ///< the normal     2^n-1   "JPEG" YUV ranges
    AVCOL_RANGE_NB               ///< Not part of ABI
};

/**
 * Location of chroma samples.
 *
 * Illustration showing the location of the first (top left) chroma sample of the
 * image, the left shows only luma, the right
 * shows the location of the chroma sample, the 2 could be imagined to overlay
 * each other but are drawn separately due to limitations of ASCII
 *
 *                1st 2nd       1st 2nd horizontal luma sample positions
 *                 v   v         v   v
 *                 ______        ______
 *1st luma line > |X   X ...    |3 4 X ...     X are luma samples,
 *                |             |1 2           1-6 are possible chroma positions
 *2nd luma line > |X   X ...    |5 6 X ...     0 is undefined/unknown position
 */
enum AVChromaLocation {
    AVCHROMA_LOC_UNSPECIFIED = 0,
    AVCHROMA_LOC_LEFT        = 1, ///< MPEG-2/4 4:2:0, H.264 default for 4:2:0
    AVCHROMA_LOC_CENTER      = 2, ///< MPEG-1 4:2:0, JPEG 4:2:0, H.263 4:2:0
    AVCHROMA_LOC_TOPLEFT     = 3, ///< ITU-R 601, SMPTE 274M 296M S314M(DV 4:1:1), mpeg2 4:2:2
    AVCHROMA_LOC_TOP         = 4,
    AVCHROMA_LOC_BOTTOMLEFT  = 5,
    AVCHROMA_LOC_BOTTOM      = 6,
    AVCHROMA_LOC_NB               ///< Not part of ABI
};

#endif /* AVUTIL_PIXFMT_H */<|MERGE_RESOLUTION|>--- conflicted
+++ resolved
@@ -413,12 +413,8 @@
     AVCOL_PRI_SMPTEST428_1 = AVCOL_PRI_SMPTE428,
     AVCOL_PRI_SMPTE431    = 11, ///< SMPTE ST 431-2 (2011) / DCI P3
     AVCOL_PRI_SMPTE432    = 12, ///< SMPTE ST 432-1 (2010) / P3 D65 / Display P3
-<<<<<<< HEAD
+    AVCOL_PRI_JEDEC_P22   = 22, ///< JEDEC P22 phosphors
     AVCOL_PRI_NB                ///< Not part of ABI
-=======
-    AVCOL_PRI_JEDEC_P22   = 22, ///< JEDEC P22 phosphors
-    AVCOL_PRI_NB,              ///< Not part of ABI
->>>>>>> 0d9b9bd3
 };
 
 /**
