--- conflicted
+++ resolved
@@ -75,13 +75,8 @@
  */
 
 #define LIBAVUTIL_VERSION_MAJOR 51
-<<<<<<< HEAD
-#define LIBAVUTIL_VERSION_MINOR 76
-#define LIBAVUTIL_VERSION_MICRO 101
-=======
-#define LIBAVUTIL_VERSION_MINOR 45
-#define LIBAVUTIL_VERSION_MICRO  0
->>>>>>> c3e15f7b
+#define LIBAVUTIL_VERSION_MINOR 77
+#define LIBAVUTIL_VERSION_MICRO 100
 
 #define LIBAVUTIL_VERSION_INT   AV_VERSION_INT(LIBAVUTIL_VERSION_MAJOR, \
                                                LIBAVUTIL_VERSION_MINOR, \
