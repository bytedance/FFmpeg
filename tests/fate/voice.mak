--- conflicted
+++ resolved
@@ -6,11 +6,7 @@
 fate-g722-encode: SRC = tests/data/asynth-16000-1.wav
 fate-g722-encode: CMD = enc_dec_pcm wav md5 s16le $(SRC) -c:a g722
 
-<<<<<<< HEAD
 FATE_VOICE += $(FATE_G722)
-=======
-FATE_AVCONV += $(FATE_G722)
->>>>>>> c8b4a399
 fate-g722: $(FATE_G722)
 
 FATE_G726 += fate-g726-encode-2bit
@@ -33,11 +29,7 @@
 fate-g726-encode-5bit: SRC = tests/data/asynth-8000-1.wav
 fate-g726-encode-5bit: CMD = enc_dec_pcm wav md5 s16le $(SRC) -c:a g726 -b:a 40k
 
-<<<<<<< HEAD
 FATE_VOICE += $(FATE_G726)
-=======
-FATE_AVCONV += $(FATE_G726)
->>>>>>> c8b4a399
 fate-g726: $(FATE_G726)
 
 FATE_GSM += fate-gsm-ms
@@ -46,29 +38,18 @@
 FATE_GSM += fate-gsm-toast
 fate-gsm-toast: CMD = framecrc -i $(SAMPLES)/gsm/sample-gsm-8000.mov -t 10
 
-<<<<<<< HEAD
 FATE_VOICE += $(FATE_GSM)
 fate-gsm: $(FATE_GSM)
 
 FATE_VOICE += fate-qcelp
-=======
-FATE_AVCONV += $(FATE_GSM)
-fate-gsm: $(FATE_GSM)
-
-FATE_AVCONV += fate-qcelp
->>>>>>> c8b4a399
 fate-qcelp: CMD = pcm -i $(SAMPLES)/qcp/0036580847.QCP
 fate-qcelp: CMP = oneoff
 fate-qcelp: REF = $(SAMPLES)/qcp/0036580847.pcm
 
-<<<<<<< HEAD
 FATE_VOICE += fate-truespeech
-=======
-FATE_AVCONV += fate-truespeech
->>>>>>> c8b4a399
 fate-truespeech: CMD = pcm -i $(SAMPLES)/truespeech/a6.wav
 fate-truespeech: CMP = oneoff
 fate-truespeech: REF = $(SAMPLES)/truespeech/a6.pcm
 
-FATE_TESTS += $(FATE_VOICE)
+FATE_FFMPEG += $(FATE_VOICE)
 fate-voice: $(FATE_VOICE)