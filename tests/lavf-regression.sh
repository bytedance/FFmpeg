--- conflicted
+++ resolved
@@ -71,11 +71,7 @@
 fi
 
 if [ -n "$do_ts" ] ; then
-<<<<<<< HEAD
-do_lavf ts "-ab 64k"
-=======
-do_lavf ts "-mpegts_transport_stream_id 42"
->>>>>>> ff3755cb
+do_lavf ts "-ab 64k -mpegts_transport_stream_id 42"
 fi
 
 if [ -n "$do_swf" ] ; then
