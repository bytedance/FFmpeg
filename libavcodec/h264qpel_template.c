--- conflicted
+++ resolved
@@ -75,25 +75,14 @@
 }
 
 #define H264_LOWPASS(OPNAME, OP, OP2) \
-<<<<<<< HEAD
-static av_unused void FUNC(OPNAME ## h264_qpel2_h_lowpass)(uint8_t *p_dst, uint8_t *p_src, int dstStride, int srcStride){\
+static av_unused void FUNC(OPNAME ## h264_qpel2_h_lowpass)(uint8_t *p_dst, const uint8_t *p_src, int dstStride, int srcStride){\
     const int h=2;\
     INIT_CLIP\
     int i;\
     pixel *dst = (pixel*)p_dst;\
-    pixel *src = (pixel*)p_src;\
-    dstStride >>= sizeof(pixel)-1;\
-    srcStride >>= sizeof(pixel)-1;\
-=======
-static av_unused void FUNC(OPNAME ## h264_qpel2_h_lowpass)(uint8_t *_dst, const uint8_t *_src, int dstStride, int srcStride){\
-    const int h=2;\
-    INIT_CLIP\
-    int i;\
-    pixel *dst = (pixel*)_dst;\
-    const pixel *src = (const pixel*)_src;\
-    dstStride /= sizeof(pixel);\
-    srcStride /= sizeof(pixel);\
->>>>>>> 7fb993d3
+    const pixel *src = (const pixel*)p_src;\
+    dstStride >>= sizeof(pixel)-1;\
+    srcStride >>= sizeof(pixel)-1;\
     for(i=0; i<h; i++)\
     {\
         OP(dst[0], (src[0]+src[1])*20 - (src[-1]+src[2])*5 + (src[-2]+src[3]));\
@@ -103,25 +92,14 @@
     }\
 }\
 \
-<<<<<<< HEAD
-static av_unused void FUNC(OPNAME ## h264_qpel2_v_lowpass)(uint8_t *p_dst, uint8_t *p_src, int dstStride, int srcStride){\
-    const int w=2;\
-    INIT_CLIP\
-    int i;\
-    pixel *dst = (pixel*)p_dst;\
-    pixel *src = (pixel*)p_src;\
-    dstStride >>= sizeof(pixel)-1;\
-    srcStride >>= sizeof(pixel)-1;\
-=======
 static av_unused void FUNC(OPNAME ## h264_qpel2_v_lowpass)(uint8_t *_dst, const uint8_t *_src, int dstStride, int srcStride){\
     const int w=2;\
     INIT_CLIP\
     int i;\
     pixel *dst = (pixel*)_dst;\
     const pixel *src = (const pixel*)_src;\
-    dstStride /= sizeof(pixel);\
-    srcStride /= sizeof(pixel);\
->>>>>>> 7fb993d3
+    dstStride >>= sizeof(pixel)-1;\
+    srcStride >>= sizeof(pixel)-1;\
     for(i=0; i<w; i++)\
     {\
         const int srcB= src[-2*srcStride];\
@@ -138,27 +116,16 @@
     }\
 }\
 \
-<<<<<<< HEAD
-static av_unused void FUNC(OPNAME ## h264_qpel2_hv_lowpass)(uint8_t *p_dst, pixeltmp *tmp, uint8_t *p_src, int dstStride, int tmpStride, int srcStride){\
-=======
-static av_unused void FUNC(OPNAME ## h264_qpel2_hv_lowpass)(uint8_t *_dst, int16_t *tmp, const uint8_t *_src, int dstStride, int tmpStride, int srcStride){\
->>>>>>> 7fb993d3
+static av_unused void FUNC(OPNAME ## h264_qpel2_hv_lowpass)(uint8_t *_dst, pixeltmp *tmp, const uint8_t *_src, int dstStride, int tmpStride, int srcStride){\
     const int h=2;\
     const int w=2;\
     const int pad = (BIT_DEPTH == 10) ? (-10 * ((1<<BIT_DEPTH)-1)) : 0;\
     INIT_CLIP\
     int i;\
-<<<<<<< HEAD
-    pixel *dst = (pixel*)p_dst;\
-    pixel *src = (pixel*)p_src;\
-    dstStride >>= sizeof(pixel)-1;\
-    srcStride >>= sizeof(pixel)-1;\
-=======
-    pixel *dst = (pixel*)_dst;\
-    const pixel *src = (const pixel*)_src;\
-    dstStride /= sizeof(pixel);\
-    srcStride /= sizeof(pixel);\
->>>>>>> 7fb993d3
+    pixel *dst = (pixel*)_dst;\
+    const pixel *src = (const pixel*)_src;\
+    dstStride >>= sizeof(pixel)-1;\
+    srcStride >>= sizeof(pixel)-1;\
     src -= 2*srcStride;\
     for(i=0; i<h+5; i++)\
     {\
@@ -183,25 +150,14 @@
         tmp++;\
     }\
 }\
-<<<<<<< HEAD
-static void FUNC(OPNAME ## h264_qpel4_h_lowpass)(uint8_t *p_dst, uint8_t *p_src, int dstStride, int srcStride){\
-    const int h=4;\
-    INIT_CLIP\
-    int i;\
-    pixel *dst = (pixel*)p_dst;\
-    pixel *src = (pixel*)p_src;\
-    dstStride >>= sizeof(pixel)-1;\
-    srcStride >>= sizeof(pixel)-1;\
-=======
 static void FUNC(OPNAME ## h264_qpel4_h_lowpass)(uint8_t *_dst, const uint8_t *_src, int dstStride, int srcStride){\
     const int h=4;\
     INIT_CLIP\
     int i;\
     pixel *dst = (pixel*)_dst;\
     const pixel *src = (const pixel*)_src;\
-    dstStride /= sizeof(pixel);\
-    srcStride /= sizeof(pixel);\
->>>>>>> 7fb993d3
+    dstStride >>= sizeof(pixel)-1;\
+    srcStride >>= sizeof(pixel)-1;\
     for(i=0; i<h; i++)\
     {\
         OP(dst[0], (src[0]+src[1])*20 - (src[-1]+src[2])*5 + (src[-2]+src[3]));\
@@ -213,25 +169,14 @@
     }\
 }\
 \
-<<<<<<< HEAD
-static void FUNC(OPNAME ## h264_qpel4_v_lowpass)(uint8_t *p_dst, uint8_t *p_src, int dstStride, int srcStride){\
-    const int w=4;\
-    INIT_CLIP\
-    int i;\
-    pixel *dst = (pixel*)p_dst;\
-    pixel *src = (pixel*)p_src;\
-    dstStride >>= sizeof(pixel)-1;\
-    srcStride >>= sizeof(pixel)-1;\
-=======
 static void FUNC(OPNAME ## h264_qpel4_v_lowpass)(uint8_t *_dst, const uint8_t *_src, int dstStride, int srcStride){\
     const int w=4;\
     INIT_CLIP\
     int i;\
     pixel *dst = (pixel*)_dst;\
     const pixel *src = (const pixel*)_src;\
-    dstStride /= sizeof(pixel);\
-    srcStride /= sizeof(pixel);\
->>>>>>> 7fb993d3
+    dstStride >>= sizeof(pixel)-1;\
+    srcStride >>= sizeof(pixel)-1;\
     for(i=0; i<w; i++)\
     {\
         const int srcB= src[-2*srcStride];\
@@ -252,27 +197,16 @@
     }\
 }\
 \
-<<<<<<< HEAD
-static void FUNC(OPNAME ## h264_qpel4_hv_lowpass)(uint8_t *p_dst, pixeltmp *tmp, uint8_t *p_src, int dstStride, int tmpStride, int srcStride){\
-=======
-static void FUNC(OPNAME ## h264_qpel4_hv_lowpass)(uint8_t *_dst, int16_t *tmp, const uint8_t *_src, int dstStride, int tmpStride, int srcStride){\
->>>>>>> 7fb993d3
+static void FUNC(OPNAME ## h264_qpel4_hv_lowpass)(uint8_t *_dst, pixeltmp *tmp, const uint8_t *_src, int dstStride, int tmpStride, int srcStride){\
     const int h=4;\
     const int w=4;\
     const int pad = (BIT_DEPTH == 10) ? (-10 * ((1<<BIT_DEPTH)-1)) : 0;\
     INIT_CLIP\
     int i;\
-<<<<<<< HEAD
-    pixel *dst = (pixel*)p_dst;\
-    pixel *src = (pixel*)p_src;\
-    dstStride >>= sizeof(pixel)-1;\
-    srcStride >>= sizeof(pixel)-1;\
-=======
-    pixel *dst = (pixel*)_dst;\
-    const pixel *src = (const pixel*)_src;\
-    dstStride /= sizeof(pixel);\
-    srcStride /= sizeof(pixel);\
->>>>>>> 7fb993d3
+    pixel *dst = (pixel*)_dst;\
+    const pixel *src = (const pixel*)_src;\
+    dstStride >>= sizeof(pixel)-1;\
+    srcStride >>= sizeof(pixel)-1;\
     src -= 2*srcStride;\
     for(i=0; i<h+5; i++)\
     {\
@@ -304,25 +238,14 @@
     }\
 }\
 \
-<<<<<<< HEAD
-static void FUNC(OPNAME ## h264_qpel8_h_lowpass)(uint8_t *p_dst, uint8_t *p_src, int dstStride, int srcStride){\
-    const int h=8;\
-    INIT_CLIP\
-    int i;\
-    pixel *dst = (pixel*)p_dst;\
-    pixel *src = (pixel*)p_src;\
-    dstStride >>= sizeof(pixel)-1;\
-    srcStride >>= sizeof(pixel)-1;\
-=======
 static void FUNC(OPNAME ## h264_qpel8_h_lowpass)(uint8_t *_dst, const uint8_t *_src, int dstStride, int srcStride){\
     const int h=8;\
     INIT_CLIP\
     int i;\
     pixel *dst = (pixel*)_dst;\
     const pixel *src = (const pixel*)_src;\
-    dstStride /= sizeof(pixel);\
-    srcStride /= sizeof(pixel);\
->>>>>>> 7fb993d3
+    dstStride >>= sizeof(pixel)-1;\
+    srcStride >>= sizeof(pixel)-1;\
     for(i=0; i<h; i++)\
     {\
         OP(dst[0], (src[0]+src[1])*20 - (src[-1]+src[2])*5 + (src[-2]+src[3 ]));\
@@ -338,25 +261,14 @@
     }\
 }\
 \
-<<<<<<< HEAD
-static void FUNC(OPNAME ## h264_qpel8_v_lowpass)(uint8_t *p_dst, uint8_t *p_src, int dstStride, int srcStride){\
-    const int w=8;\
-    INIT_CLIP\
-    int i;\
-    pixel *dst = (pixel*)p_dst;\
-    pixel *src = (pixel*)p_src;\
-    dstStride >>= sizeof(pixel)-1;\
-    srcStride >>= sizeof(pixel)-1;\
-=======
 static void FUNC(OPNAME ## h264_qpel8_v_lowpass)(uint8_t *_dst, const uint8_t *_src, int dstStride, int srcStride){\
     const int w=8;\
     INIT_CLIP\
     int i;\
     pixel *dst = (pixel*)_dst;\
     const pixel *src = (const pixel*)_src;\
-    dstStride /= sizeof(pixel);\
-    srcStride /= sizeof(pixel);\
->>>>>>> 7fb993d3
+    dstStride >>= sizeof(pixel)-1;\
+    srcStride >>= sizeof(pixel)-1;\
     for(i=0; i<w; i++)\
     {\
         const int srcB= src[-2*srcStride];\
@@ -385,27 +297,16 @@
     }\
 }\
 \
-<<<<<<< HEAD
-static void FUNC(OPNAME ## h264_qpel8_hv_lowpass)(uint8_t *p_dst, pixeltmp *tmp, uint8_t *p_src, int dstStride, int tmpStride, int srcStride){\
-=======
-static void FUNC(OPNAME ## h264_qpel8_hv_lowpass)(uint8_t *_dst, int16_t *tmp, const uint8_t *_src, int dstStride, int tmpStride, int srcStride){\
->>>>>>> 7fb993d3
+static void FUNC(OPNAME ## h264_qpel8_hv_lowpass)(uint8_t *_dst, pixeltmp *tmp, const uint8_t *_src, int dstStride, int tmpStride, int srcStride){\
     const int h=8;\
     const int w=8;\
     const int pad = (BIT_DEPTH == 10) ? (-10 * ((1<<BIT_DEPTH)-1)) : 0;\
     INIT_CLIP\
     int i;\
-<<<<<<< HEAD
-    pixel *dst = (pixel*)p_dst;\
-    pixel *src = (pixel*)p_src;\
-    dstStride >>= sizeof(pixel)-1;\
-    srcStride >>= sizeof(pixel)-1;\
-=======
-    pixel *dst = (pixel*)_dst;\
-    const pixel *src = (const pixel*)_src;\
-    dstStride /= sizeof(pixel);\
-    srcStride /= sizeof(pixel);\
->>>>>>> 7fb993d3
+    pixel *dst = (pixel*)_dst;\
+    const pixel *src = (const pixel*)_src;\
+    dstStride >>= sizeof(pixel)-1;\
+    srcStride >>= sizeof(pixel)-1;\
     src -= 2*srcStride;\
     for(i=0; i<h+5; i++)\
     {\
@@ -467,11 +368,7 @@
     FUNC(OPNAME ## h264_qpel8_h_lowpass)(dst+8*sizeof(pixel), src+8*sizeof(pixel), dstStride, srcStride);\
 }\
 \
-<<<<<<< HEAD
-static void FUNC(OPNAME ## h264_qpel16_hv_lowpass)(uint8_t *dst, pixeltmp *tmp, uint8_t *src, int dstStride, int tmpStride, int srcStride){\
-=======
-static void FUNC(OPNAME ## h264_qpel16_hv_lowpass)(uint8_t *dst, int16_t *tmp, const uint8_t *src, int dstStride, int tmpStride, int srcStride){\
->>>>>>> 7fb993d3
+static void FUNC(OPNAME ## h264_qpel16_hv_lowpass)(uint8_t *dst, pixeltmp *tmp, const uint8_t *src, int dstStride, int tmpStride, int srcStride){\
     FUNC(OPNAME ## h264_qpel8_hv_lowpass)(dst                , tmp  , src                , dstStride, tmpStride, srcStride);\
     FUNC(OPNAME ## h264_qpel8_hv_lowpass)(dst+8*sizeof(pixel), tmp+8, src+8*sizeof(pixel), dstStride, tmpStride, srcStride);\
     src += 8*srcStride;\
