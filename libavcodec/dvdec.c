--- conflicted
+++ resolved
@@ -35,11 +35,7 @@
  * DV decoder
  */
 
-<<<<<<< HEAD
 #include "libavutil/avassert.h"
-#include "libavutil/internal.h"
-=======
->>>>>>> ee0ebd3c
 #include "libavutil/imgutils.h"
 #include "libavutil/internal.h"
 #include "libavutil/pixdesc.h"
@@ -178,25 +174,14 @@
     PutBitContext pb, vs_pb;
     GetBitContext gb;
     BlockInfo mb_data[5 * DV_MAX_BPM], *mb, *mb1;
-<<<<<<< HEAD
-    LOCAL_ALIGNED_16(int16_t, sblock, [5*DV_MAX_BPM], [64]);
-    LOCAL_ALIGNED_16(uint8_t, mb_bit_buffer, [  80 + FF_INPUT_BUFFER_PADDING_SIZE]); /* allow some slack */
-    LOCAL_ALIGNED_16(uint8_t, vs_bit_buffer, [5*80 + FF_INPUT_BUFFER_PADDING_SIZE]); /* allow some slack */
-    const int log2_blocksize = 3-s->avctx->lowres;
-    int is_field_mode[5];
-
-    av_assert1((((int)mb_bit_buffer) & 7) == 0);
-    av_assert1((((int)vs_bit_buffer) & 7) == 0);
-=======
     LOCAL_ALIGNED_16(int16_t, sblock, [5 * DV_MAX_BPM], [64]);
     LOCAL_ALIGNED_16(uint8_t, mb_bit_buffer, [80     + FF_INPUT_BUFFER_PADDING_SIZE]); /* allow some slack */
     LOCAL_ALIGNED_16(uint8_t, vs_bit_buffer, [80 * 5 + FF_INPUT_BUFFER_PADDING_SIZE]); /* allow some slack */
-    const int log2_blocksize = 3;
+    const int log2_blocksize = 3-s->avctx->lowres;
     int is_field_mode[5];
 
-    assert((((int) mb_bit_buffer) & 7) == 0);
-    assert((((int) vs_bit_buffer) & 7) == 0);
->>>>>>> ee0ebd3c
+    av_assert1((((int) mb_bit_buffer) & 7) == 0);
+    av_assert1((((int) vs_bit_buffer) & 7) == 0);
 
     memset(sblock, 0, 5 * DV_MAX_BPM * sizeof(*sblock));
 
@@ -334,38 +319,21 @@
         for (j = 2; j; j--) {
             uint8_t *c_ptr = s->frame->data[j] + c_offset;
             if (s->sys->pix_fmt == AV_PIX_FMT_YUV411P && mb_x >= (704 / 8)) {
-<<<<<<< HEAD
-                  uint64_t aligned_pixels[64/8];
-                  uint8_t *pixels = (uint8_t*)aligned_pixels;
-                  uint8_t *c_ptr1, *ptr1;
-                  int x, y;
-                  mb->idct_put(pixels, 8, block);
-                  for (y = 0; y < (1 << log2_blocksize); y++, c_ptr += s->frame->linesize[j], pixels += 8) {
-                      ptr1   = pixels + ((1 << (log2_blocksize))>>1);
-                      c_ptr1 = c_ptr + (s->frame->linesize[j] << log2_blocksize);
-                      for (x = 0; x < (1 << FFMAX(log2_blocksize - 1, 0)); x++) {
-                          c_ptr[x]  = pixels[x];
-                          c_ptr1[x] = ptr1[x];
-                      }
-                  }
-                  block += 64; mb++;
-=======
                 uint64_t aligned_pixels[64 / 8];
                 uint8_t *pixels = (uint8_t *) aligned_pixels;
                 uint8_t *c_ptr1, *ptr1;
                 int x, y;
                 mb->idct_put(pixels, 8, block);
                 for (y = 0; y < (1 << log2_blocksize); y++, c_ptr += s->frame->linesize[j], pixels += 8) {
-                    ptr1   = pixels + (1 << (log2_blocksize - 1));
+                    ptr1   = pixels + ((1 << (log2_blocksize))>>1);
                     c_ptr1 = c_ptr + (s->frame->linesize[j] << log2_blocksize);
-                    for (x = 0; x < (1 << (log2_blocksize - 1)); x++) {
+                    for (x = 0; x < (1 << FFMAX(log2_blocksize - 1, 0)); x++) {
                         c_ptr[x]  = pixels[x];
                         c_ptr1[x] = ptr1[x];
                     }
                 }
                 block += 64;
                 mb++;
->>>>>>> ee0ebd3c
             } else {
                 y_stride = (mb_y == 134) ? (1 << log2_blocksize) :
                            s->frame->linesize[j] << ((!is_field_mode[mb_index]) * log2_blocksize);
@@ -420,18 +388,11 @@
         return ret;
 
     /* Determine the codec's sample_aspect ratio from the packet */
-<<<<<<< HEAD
-    vsc_pack = buf + 80*5 + 48 + 5;
-    if ( *vsc_pack == dv_video_control ) {
-        apt = buf[4] & 0x07;
-        is16_9 = (vsc_pack[2] & 0x07) == 0x02 || (!apt && (vsc_pack[2] & 0x07) == 0x07);
-=======
     vsc_pack = buf + 80 * 5 + 48 + 5;
     if (*vsc_pack == dv_video_control) {
         apt    = buf[4] & 0x07;
-        is16_9 = (vsc_pack && ((vsc_pack[2] & 0x07) == 0x02 ||
-                               (!apt && (vsc_pack[2] & 0x07) == 0x07)));
->>>>>>> ee0ebd3c
+        is16_9 = (vsc_pack[2] & 0x07) == 0x02 ||
+                               (!apt && (vsc_pack[2] & 0x07) == 0x07);
         ff_set_sar(avctx, s->sys->sar[is16_9]);
     }
 
