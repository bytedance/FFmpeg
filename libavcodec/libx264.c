/*
 * H.264 encoding using the x264 library
 * Copyright (C) 2005  Mans Rullgard <mans@mansr.com>
 *
 * This file is part of FFmpeg.
 *
 * FFmpeg is free software; you can redistribute it and/or
 * modify it under the terms of the GNU Lesser General Public
 * License as published by the Free Software Foundation; either
 * version 2.1 of the License, or (at your option) any later version.
 *
 * FFmpeg is distributed in the hope that it will be useful,
 * but WITHOUT ANY WARRANTY; without even the implied warranty of
 * MERCHANTABILITY or FITNESS FOR A PARTICULAR PURPOSE.  See the GNU
 * Lesser General Public License for more details.
 *
 * You should have received a copy of the GNU Lesser General Public
 * License along with FFmpeg; if not, write to the Free Software
 * Foundation, Inc., 51 Franklin Street, Fifth Floor, Boston, MA 02110-1301 USA
 */

#include "libavutil/eval.h"
#include "libavutil/internal.h"
#include "libavutil/opt.h"
#include "libavutil/mem.h"
#include "libavutil/pixdesc.h"
#include "libavutil/stereo3d.h"
#include "avcodec.h"
#include "internal.h"

#if defined(_MSC_VER)
#define X264_API_IMPORTS 1
#endif

#include <x264.h>
#include <float.h>
#include <math.h>
#include <stdio.h>
#include <stdlib.h>
#include <string.h>

typedef struct X264Context {
    AVClass        *class;
    x264_param_t    params;
    x264_t         *enc;
    x264_picture_t  pic;
    uint8_t        *sei;
    int             sei_size;
    char *preset;
    char *tune;
    char *profile;
    char *level;
    int fastfirstpass;
    char *wpredp;
    char *x264opts;
    float crf;
    float crf_max;
    int cqp;
    int aq_mode;
    float aq_strength;
    char *psy_rd;
    int psy;
    int rc_lookahead;
    int weightp;
    int weightb;
    int ssim;
    int intra_refresh;
    int bluray_compat;
    int b_bias;
    int b_pyramid;
    int mixed_refs;
    int dct8x8;
    int fast_pskip;
    int aud;
    int mbtree;
    char *deblock;
    float cplxblur;
    char *partitions;
    int direct_pred;
    int slice_max_size;
    char *stats;
    int nal_hrd;
<<<<<<< HEAD
    int avcintra_class;
=======
    int motion_est;
>>>>>>> 4b6b1082
    char *x264_params;
} X264Context;

static void X264_log(void *p, int level, const char *fmt, va_list args)
{
    static const int level_map[] = {
        [X264_LOG_ERROR]   = AV_LOG_ERROR,
        [X264_LOG_WARNING] = AV_LOG_WARNING,
        [X264_LOG_INFO]    = AV_LOG_INFO,
        [X264_LOG_DEBUG]   = AV_LOG_DEBUG
    };

    if (level < 0 || level > X264_LOG_DEBUG)
        return;

    av_vlog(p, level_map[level], fmt, args);
}


static int encode_nals(AVCodecContext *ctx, AVPacket *pkt,
                       const x264_nal_t *nals, int nnal)
{
    X264Context *x4 = ctx->priv_data;
    uint8_t *p;
    int i, size = x4->sei_size, ret;

    if (!nnal)
        return 0;

    for (i = 0; i < nnal; i++)
        size += nals[i].i_payload;

    if ((ret = ff_alloc_packet2(ctx, pkt, size, 0)) < 0)
        return ret;

    p = pkt->data;

    /* Write the SEI as part of the first frame. */
    if (x4->sei_size > 0 && nnal > 0) {
        if (x4->sei_size > size) {
            av_log(ctx, AV_LOG_ERROR, "Error: nal buffer is too small\n");
            return -1;
        }
        memcpy(p, x4->sei, x4->sei_size);
        p += x4->sei_size;
        x4->sei_size = 0;
        av_freep(&x4->sei);
    }

    for (i = 0; i < nnal; i++){
        memcpy(p, nals[i].p_payload, nals[i].i_payload);
        p += nals[i].i_payload;
    }

    return 1;
}

static int avfmt2_num_planes(int avfmt)
{
    switch (avfmt) {
    case AV_PIX_FMT_YUV420P:
    case AV_PIX_FMT_YUVJ420P:
    case AV_PIX_FMT_YUV420P9:
    case AV_PIX_FMT_YUV420P10:
    case AV_PIX_FMT_YUV444P:
        return 3;

    case AV_PIX_FMT_BGR0:
    case AV_PIX_FMT_BGR24:
    case AV_PIX_FMT_RGB24:
        return 1;

    default:
        return 3;
    }
}

static void reconfig_encoder(AVCodecContext *ctx, const AVFrame *frame)
{
    X264Context *x4 = ctx->priv_data;
    AVFrameSideData *side_data;


  if (x4->avcintra_class < 0) {
    if (x4->params.b_interlaced && x4->params.b_tff != frame->top_field_first) {

        x4->params.b_tff = frame->top_field_first;
        x264_encoder_reconfig(x4->enc, &x4->params);
    }
    if (x4->params.vui.i_sar_height*ctx->sample_aspect_ratio.num != ctx->sample_aspect_ratio.den * x4->params.vui.i_sar_width) {
        x4->params.vui.i_sar_height = ctx->sample_aspect_ratio.den;
        x4->params.vui.i_sar_width  = ctx->sample_aspect_ratio.num;
        x264_encoder_reconfig(x4->enc, &x4->params);
    }

    if (x4->params.rc.i_vbv_buffer_size != ctx->rc_buffer_size / 1000 ||
        x4->params.rc.i_vbv_max_bitrate != ctx->rc_max_rate    / 1000) {
        x4->params.rc.i_vbv_buffer_size = ctx->rc_buffer_size / 1000;
        x4->params.rc.i_vbv_max_bitrate = ctx->rc_max_rate    / 1000;
        x264_encoder_reconfig(x4->enc, &x4->params);
    }

    if (x4->params.rc.i_rc_method == X264_RC_ABR &&
        x4->params.rc.i_bitrate != ctx->bit_rate / 1000) {
        x4->params.rc.i_bitrate = ctx->bit_rate / 1000;
        x264_encoder_reconfig(x4->enc, &x4->params);
    }

    if (x4->crf >= 0 &&
        x4->params.rc.i_rc_method == X264_RC_CRF &&
        x4->params.rc.f_rf_constant != x4->crf) {
        x4->params.rc.f_rf_constant = x4->crf;
        x264_encoder_reconfig(x4->enc, &x4->params);
    }

    if (x4->params.rc.i_rc_method == X264_RC_CQP &&
        x4->cqp >= 0 &&
        x4->params.rc.i_qp_constant != x4->cqp) {
        x4->params.rc.i_qp_constant = x4->cqp;
        x264_encoder_reconfig(x4->enc, &x4->params);
    }

    if (x4->crf_max >= 0 &&
        x4->params.rc.f_rf_constant_max != x4->crf_max) {
        x4->params.rc.f_rf_constant_max = x4->crf_max;
        x264_encoder_reconfig(x4->enc, &x4->params);
    }
  }

    side_data = av_frame_get_side_data(frame, AV_FRAME_DATA_STEREO3D);
    if (side_data) {
        AVStereo3D *stereo = (AVStereo3D *)side_data->data;
        int fpa_type;

        switch (stereo->type) {
        case AV_STEREO3D_CHECKERBOARD:
            fpa_type = 0;
            break;
        case AV_STEREO3D_COLUMNS:
            fpa_type = 1;
            break;
        case AV_STEREO3D_LINES:
            fpa_type = 2;
            break;
        case AV_STEREO3D_SIDEBYSIDE:
            fpa_type = 3;
            break;
        case AV_STEREO3D_TOPBOTTOM:
            fpa_type = 4;
            break;
        case AV_STEREO3D_FRAMESEQUENCE:
            fpa_type = 5;
            break;
        default:
            fpa_type = -1;
            break;
        }

        if (fpa_type != x4->params.i_frame_packing) {
            x4->params.i_frame_packing = fpa_type;
            x264_encoder_reconfig(x4->enc, &x4->params);
        }
    }
}

static int X264_frame(AVCodecContext *ctx, AVPacket *pkt, const AVFrame *frame,
                      int *got_packet)
{
    X264Context *x4 = ctx->priv_data;
    x264_nal_t *nal;
    int nnal, i, ret;
    x264_picture_t pic_out = {0};
    int pict_type;

    x264_picture_init( &x4->pic );
    x4->pic.img.i_csp   = x4->params.i_csp;
    if (x264_bit_depth > 8)
        x4->pic.img.i_csp |= X264_CSP_HIGH_DEPTH;
    x4->pic.img.i_plane = avfmt2_num_planes(ctx->pix_fmt);

    if (frame) {
        for (i = 0; i < x4->pic.img.i_plane; i++) {
            x4->pic.img.plane[i]    = frame->data[i];
            x4->pic.img.i_stride[i] = frame->linesize[i];
        }

        x4->pic.i_pts  = frame->pts;
        x4->pic.i_type =
            frame->pict_type == AV_PICTURE_TYPE_I ? X264_TYPE_KEYFRAME :
            frame->pict_type == AV_PICTURE_TYPE_P ? X264_TYPE_P :
            frame->pict_type == AV_PICTURE_TYPE_B ? X264_TYPE_B :
                                            X264_TYPE_AUTO;

        reconfig_encoder(ctx, frame);
    }
    do {
        if (x264_encoder_encode(x4->enc, &nal, &nnal, frame? &x4->pic: NULL, &pic_out) < 0)
            return AVERROR_EXTERNAL;

        ret = encode_nals(ctx, pkt, nal, nnal);
        if (ret < 0)
            return ret;
    } while (!ret && !frame && x264_encoder_delayed_frames(x4->enc));

    pkt->pts = pic_out.i_pts;
    pkt->dts = pic_out.i_dts;


    switch (pic_out.i_type) {
    case X264_TYPE_IDR:
    case X264_TYPE_I:
        pict_type = AV_PICTURE_TYPE_I;
        break;
    case X264_TYPE_P:
        pict_type = AV_PICTURE_TYPE_P;
        break;
    case X264_TYPE_B:
    case X264_TYPE_BREF:
        pict_type = AV_PICTURE_TYPE_B;
        break;
    default:
        pict_type = AV_PICTURE_TYPE_NONE;
    }
#if FF_API_CODED_FRAME
FF_DISABLE_DEPRECATION_WARNINGS
    ctx->coded_frame->pict_type = pict_type;
FF_ENABLE_DEPRECATION_WARNINGS
#endif

    pkt->flags |= AV_PKT_FLAG_KEY*pic_out.b_keyframe;
    if (ret) {
        ff_side_data_set_encoder_stats(pkt, (pic_out.i_qpplus1 - 1) * FF_QP2LAMBDA, NULL, 0, pict_type);

#if FF_API_CODED_FRAME
FF_DISABLE_DEPRECATION_WARNINGS
        ctx->coded_frame->quality = (pic_out.i_qpplus1 - 1) * FF_QP2LAMBDA;
FF_ENABLE_DEPRECATION_WARNINGS
#endif
    }

    *got_packet = ret;
    return 0;
}

static av_cold int X264_close(AVCodecContext *avctx)
{
    X264Context *x4 = avctx->priv_data;

    av_freep(&avctx->extradata);
    av_freep(&x4->sei);

    if (x4->enc) {
        x264_encoder_close(x4->enc);
        x4->enc = NULL;
    }

    return 0;
}

#define OPT_STR(opt, param)                                                   \
    do {                                                                      \
        int ret;                                                              \
        if (param && (ret = x264_param_parse(&x4->params, opt, param)) < 0) { \
            if(ret == X264_PARAM_BAD_NAME)                                    \
                av_log(avctx, AV_LOG_ERROR,                                   \
                        "bad option '%s': '%s'\n", opt, param);               \
            else                                                              \
                av_log(avctx, AV_LOG_ERROR,                                   \
                        "bad value for '%s': '%s'\n", opt, param);            \
            return -1;                                                        \
        }                                                                     \
    } while (0)

static int convert_pix_fmt(enum AVPixelFormat pix_fmt)
{
    switch (pix_fmt) {
    case AV_PIX_FMT_YUV420P:
    case AV_PIX_FMT_YUVJ420P:
    case AV_PIX_FMT_YUV420P9:
    case AV_PIX_FMT_YUV420P10: return X264_CSP_I420;
    case AV_PIX_FMT_YUV422P:
    case AV_PIX_FMT_YUVJ422P:
    case AV_PIX_FMT_YUV422P10: return X264_CSP_I422;
    case AV_PIX_FMT_YUV444P:
    case AV_PIX_FMT_YUVJ444P:
    case AV_PIX_FMT_YUV444P9:
    case AV_PIX_FMT_YUV444P10: return X264_CSP_I444;
#ifdef X264_CSP_BGR
    case AV_PIX_FMT_BGR0:
        return X264_CSP_BGRA;
    case AV_PIX_FMT_BGR24:
        return X264_CSP_BGR;

    case AV_PIX_FMT_RGB24:
        return X264_CSP_RGB;
#endif
    case AV_PIX_FMT_NV12:      return X264_CSP_NV12;
    case AV_PIX_FMT_NV16:
    case AV_PIX_FMT_NV20:      return X264_CSP_NV16;
    };
    return 0;
}

#define PARSE_X264_OPT(name, var)\
    if (x4->var && x264_param_parse(&x4->params, name, x4->var) < 0) {\
        av_log(avctx, AV_LOG_ERROR, "Error parsing option '%s' with value '%s'.\n", name, x4->var);\
        return AVERROR(EINVAL);\
    }

static av_cold int X264_init(AVCodecContext *avctx)
{
    X264Context *x4 = avctx->priv_data;
    int sw,sh;

    if (avctx->global_quality > 0)
        av_log(avctx, AV_LOG_WARNING, "-qscale is ignored, -crf is recommended.\n");

#if CONFIG_LIBX262_ENCODER
    if (avctx->codec_id == AV_CODEC_ID_MPEG2VIDEO) {
        x4->params.b_mpeg2 = 1;
        x264_param_default_mpeg2(&x4->params);
    } else
#endif
    x264_param_default(&x4->params);

    x4->params.b_deblocking_filter         = avctx->flags & CODEC_FLAG_LOOP_FILTER;

    if (x4->preset || x4->tune)
        if (x264_param_default_preset(&x4->params, x4->preset, x4->tune) < 0) {
            int i;
            av_log(avctx, AV_LOG_ERROR, "Error setting preset/tune %s/%s.\n", x4->preset, x4->tune);
            av_log(avctx, AV_LOG_INFO, "Possible presets:");
            for (i = 0; x264_preset_names[i]; i++)
                av_log(avctx, AV_LOG_INFO, " %s", x264_preset_names[i]);
            av_log(avctx, AV_LOG_INFO, "\n");
            av_log(avctx, AV_LOG_INFO, "Possible tunes:");
            for (i = 0; x264_tune_names[i]; i++)
                av_log(avctx, AV_LOG_INFO, " %s", x264_tune_names[i]);
            av_log(avctx, AV_LOG_INFO, "\n");
            return AVERROR(EINVAL);
        }

    if (avctx->level > 0)
        x4->params.i_level_idc = avctx->level;

    x4->params.pf_log               = X264_log;
    x4->params.p_log_private        = avctx;
    x4->params.i_log_level          = X264_LOG_DEBUG;
    x4->params.i_csp                = convert_pix_fmt(avctx->pix_fmt);

    OPT_STR("weightp", x4->wpredp);

    if (avctx->bit_rate) {
        x4->params.rc.i_bitrate   = avctx->bit_rate / 1000;
        x4->params.rc.i_rc_method = X264_RC_ABR;
    }
    x4->params.rc.i_vbv_buffer_size = avctx->rc_buffer_size / 1000;
    x4->params.rc.i_vbv_max_bitrate = avctx->rc_max_rate    / 1000;
    x4->params.rc.b_stat_write      = avctx->flags & CODEC_FLAG_PASS1;
    if (avctx->flags & CODEC_FLAG_PASS2) {
        x4->params.rc.b_stat_read = 1;
    } else {
        if (x4->crf >= 0) {
            x4->params.rc.i_rc_method   = X264_RC_CRF;
            x4->params.rc.f_rf_constant = x4->crf;
        } else if (x4->cqp >= 0) {
            x4->params.rc.i_rc_method   = X264_RC_CQP;
            x4->params.rc.i_qp_constant = x4->cqp;
        }

        if (x4->crf_max >= 0)
            x4->params.rc.f_rf_constant_max = x4->crf_max;
    }

    if (avctx->rc_buffer_size && avctx->rc_initial_buffer_occupancy > 0 &&
        (avctx->rc_initial_buffer_occupancy <= avctx->rc_buffer_size)) {
        x4->params.rc.f_vbv_buffer_init =
            (float)avctx->rc_initial_buffer_occupancy / avctx->rc_buffer_size;
    }

    OPT_STR("level", x4->level);

    if (avctx->i_quant_factor > 0)
        x4->params.rc.f_ip_factor         = 1 / fabs(avctx->i_quant_factor);
    if (avctx->b_quant_factor > 0)
        x4->params.rc.f_pb_factor         = avctx->b_quant_factor;
    if (avctx->chromaoffset)
        x4->params.analyse.i_chroma_qp_offset = avctx->chromaoffset;

    if (avctx->gop_size >= 0)
        x4->params.i_keyint_max         = avctx->gop_size;
    if (avctx->max_b_frames >= 0)
        x4->params.i_bframe             = avctx->max_b_frames;
    if (avctx->scenechange_threshold >= 0)
        x4->params.i_scenecut_threshold = avctx->scenechange_threshold;
    if (avctx->qmin >= 0)
        x4->params.rc.i_qp_min          = avctx->qmin;
    if (avctx->qmax >= 0)
        x4->params.rc.i_qp_max          = avctx->qmax;
    if (avctx->max_qdiff >= 0)
        x4->params.rc.i_qp_step         = avctx->max_qdiff;
    if (avctx->qblur >= 0)
        x4->params.rc.f_qblur           = avctx->qblur;     /* temporally blur quants */
    if (avctx->qcompress >= 0)
        x4->params.rc.f_qcompress       = avctx->qcompress; /* 0.0 => cbr, 1.0 => constant qp */
    if (avctx->refs >= 0)
        x4->params.i_frame_reference    = avctx->refs;
    else if (x4->level) {
        int i;
        int mbn = FF_CEIL_RSHIFT(avctx->width, 4) * FF_CEIL_RSHIFT(avctx->height, 4);
        int level_id = -1;
        char *tail;
        int scale = X264_BUILD < 129 ? 384 : 1;

        if (!strcmp(x4->level, "1b")) {
            level_id = 9;
        } else if (strlen(x4->level) <= 3){
            level_id = av_strtod(x4->level, &tail) * 10 + 0.5;
            if (*tail)
                level_id = -1;
        }
        if (level_id <= 0)
            av_log(avctx, AV_LOG_WARNING, "Failed to parse level\n");

        for (i = 0; i<x264_levels[i].level_idc; i++)
            if (x264_levels[i].level_idc == level_id)
                x4->params.i_frame_reference = av_clip(x264_levels[i].dpb / mbn / scale, 1, x4->params.i_frame_reference);
    }

    if (avctx->trellis >= 0)
        x4->params.analyse.i_trellis    = avctx->trellis;
    if (avctx->me_range >= 0)
        x4->params.analyse.i_me_range   = avctx->me_range;
    if (avctx->noise_reduction >= 0)
        x4->params.analyse.i_noise_reduction = avctx->noise_reduction;
    if (avctx->me_subpel_quality >= 0)
        x4->params.analyse.i_subpel_refine   = avctx->me_subpel_quality;
    if (avctx->b_frame_strategy >= 0)
        x4->params.i_bframe_adaptive = avctx->b_frame_strategy;
    if (avctx->keyint_min >= 0)
        x4->params.i_keyint_min = avctx->keyint_min;
    if (avctx->coder_type >= 0)
        x4->params.b_cabac = avctx->coder_type == FF_CODER_TYPE_AC;
    if (avctx->me_cmp >= 0)
        x4->params.analyse.b_chroma_me = avctx->me_cmp & FF_CMP_CHROMA;

    if (x4->aq_mode >= 0)
        x4->params.rc.i_aq_mode = x4->aq_mode;
    if (x4->aq_strength >= 0)
        x4->params.rc.f_aq_strength = x4->aq_strength;
    PARSE_X264_OPT("psy-rd", psy_rd);
    PARSE_X264_OPT("deblock", deblock);
    PARSE_X264_OPT("partitions", partitions);
    PARSE_X264_OPT("stats", stats);
    if (x4->psy >= 0)
        x4->params.analyse.b_psy  = x4->psy;
    if (x4->rc_lookahead >= 0)
        x4->params.rc.i_lookahead = x4->rc_lookahead;
    if (x4->weightp >= 0)
        x4->params.analyse.i_weighted_pred = x4->weightp;
    if (x4->weightb >= 0)
        x4->params.analyse.b_weighted_bipred = x4->weightb;
    if (x4->cplxblur >= 0)
        x4->params.rc.f_complexity_blur = x4->cplxblur;

    if (x4->ssim >= 0)
        x4->params.analyse.b_ssim = x4->ssim;
    if (x4->intra_refresh >= 0)
        x4->params.b_intra_refresh = x4->intra_refresh;
    if (x4->bluray_compat >= 0) {
        x4->params.b_bluray_compat = x4->bluray_compat;
        x4->params.b_vfr_input = 0;
    }
    if (x4->avcintra_class >= 0)
#if X264_BUILD >= 142
        x4->params.i_avcintra_class = x4->avcintra_class;
#else
        av_log(avctx, AV_LOG_ERROR,
               "x264 too old for AVC Intra, at least version 142 needed\n");
#endif
    if (x4->b_bias != INT_MIN)
        x4->params.i_bframe_bias              = x4->b_bias;
    if (x4->b_pyramid >= 0)
        x4->params.i_bframe_pyramid = x4->b_pyramid;
    if (x4->mixed_refs >= 0)
        x4->params.analyse.b_mixed_references = x4->mixed_refs;
    if (x4->dct8x8 >= 0)
        x4->params.analyse.b_transform_8x8    = x4->dct8x8;
    if (x4->fast_pskip >= 0)
        x4->params.analyse.b_fast_pskip       = x4->fast_pskip;
    if (x4->aud >= 0)
        x4->params.b_aud                      = x4->aud;
    if (x4->mbtree >= 0)
        x4->params.rc.b_mb_tree               = x4->mbtree;
    if (x4->direct_pred >= 0)
        x4->params.analyse.i_direct_mv_pred   = x4->direct_pred;

    if (x4->slice_max_size >= 0)
        x4->params.i_slice_max_size =  x4->slice_max_size;
    else {
        /*
         * Allow x264 to be instructed through AVCodecContext about the maximum
         * size of the RTP payload. For example, this enables the production of
         * payload suitable for the H.264 RTP packetization-mode 0 i.e. single
         * NAL unit per RTP packet.
         */
        if (avctx->rtp_payload_size)
            x4->params.i_slice_max_size = avctx->rtp_payload_size;
    }

    if (x4->fastfirstpass)
        x264_param_apply_fastfirstpass(&x4->params);

    /* Allow specifying the x264 profile through AVCodecContext. */
    if (!x4->profile)
        switch (avctx->profile) {
        case FF_PROFILE_H264_BASELINE:
            x4->profile = av_strdup("baseline");
            break;
        case FF_PROFILE_H264_HIGH:
            x4->profile = av_strdup("high");
            break;
        case FF_PROFILE_H264_HIGH_10:
            x4->profile = av_strdup("high10");
            break;
        case FF_PROFILE_H264_HIGH_422:
            x4->profile = av_strdup("high422");
            break;
        case FF_PROFILE_H264_HIGH_444:
            x4->profile = av_strdup("high444");
            break;
        case FF_PROFILE_H264_MAIN:
            x4->profile = av_strdup("main");
            break;
        default:
            break;
        }

    if (x4->nal_hrd >= 0)
        x4->params.i_nal_hrd = x4->nal_hrd;

    if (x4->motion_est >= 0) {
        x4->params.analyse.i_me_method = x4->motion_est;
#if FF_API_MOTION_EST
FF_DISABLE_DEPRECATION_WARNINGS
    } else {
        if (avctx->me_method == ME_EPZS)
            x4->params.analyse.i_me_method = X264_ME_DIA;
        else if (avctx->me_method == ME_HEX)
            x4->params.analyse.i_me_method = X264_ME_HEX;
        else if (avctx->me_method == ME_UMH)
            x4->params.analyse.i_me_method = X264_ME_UMH;
        else if (avctx->me_method == ME_FULL)
            x4->params.analyse.i_me_method = X264_ME_ESA;
        else if (avctx->me_method == ME_TESA)
            x4->params.analyse.i_me_method = X264_ME_TESA;
FF_ENABLE_DEPRECATION_WARNINGS
#endif
    }

    if (x4->profile)
        if (x264_param_apply_profile(&x4->params, x4->profile) < 0) {
            int i;
            av_log(avctx, AV_LOG_ERROR, "Error setting profile %s.\n", x4->profile);
            av_log(avctx, AV_LOG_INFO, "Possible profiles:");
            for (i = 0; x264_profile_names[i]; i++)
                av_log(avctx, AV_LOG_INFO, " %s", x264_profile_names[i]);
            av_log(avctx, AV_LOG_INFO, "\n");
            return AVERROR(EINVAL);
        }

    x4->params.i_width          = avctx->width;
    x4->params.i_height         = avctx->height;
    av_reduce(&sw, &sh, avctx->sample_aspect_ratio.num, avctx->sample_aspect_ratio.den, 4096);
    x4->params.vui.i_sar_width  = sw;
    x4->params.vui.i_sar_height = sh;
    x4->params.i_timebase_den = avctx->time_base.den;
    x4->params.i_timebase_num = avctx->time_base.num;
    x4->params.i_fps_num = avctx->time_base.den;
    x4->params.i_fps_den = avctx->time_base.num * avctx->ticks_per_frame;

    x4->params.analyse.b_psnr = avctx->flags & CODEC_FLAG_PSNR;

    x4->params.i_threads      = avctx->thread_count;
    if (avctx->thread_type)
        x4->params.b_sliced_threads = avctx->thread_type == FF_THREAD_SLICE;

    x4->params.b_interlaced   = avctx->flags & CODEC_FLAG_INTERLACED_DCT;

    x4->params.b_open_gop     = !(avctx->flags & CODEC_FLAG_CLOSED_GOP);

    x4->params.i_slice_count  = avctx->slices;

    x4->params.vui.b_fullrange = avctx->pix_fmt == AV_PIX_FMT_YUVJ420P ||
                                 avctx->pix_fmt == AV_PIX_FMT_YUVJ422P ||
                                 avctx->pix_fmt == AV_PIX_FMT_YUVJ444P ||
                                 avctx->color_range == AVCOL_RANGE_JPEG;

    if (avctx->colorspace != AVCOL_SPC_UNSPECIFIED)
        x4->params.vui.i_colmatrix = avctx->colorspace;
    if (avctx->color_primaries != AVCOL_PRI_UNSPECIFIED)
        x4->params.vui.i_colorprim = avctx->color_primaries;
    if (avctx->color_trc != AVCOL_TRC_UNSPECIFIED)
        x4->params.vui.i_transfer  = avctx->color_trc;

    if (avctx->flags & CODEC_FLAG_GLOBAL_HEADER)
        x4->params.b_repeat_headers = 0;

    if(x4->x264opts){
        const char *p= x4->x264opts;
        while(p){
            char param[256]={0}, val[256]={0};
            if(sscanf(p, "%255[^:=]=%255[^:]", param, val) == 1){
                OPT_STR(param, "1");
            }else
                OPT_STR(param, val);
            p= strchr(p, ':');
            p+=!!p;
        }
    }

    if (x4->x264_params) {
        AVDictionary *dict    = NULL;
        AVDictionaryEntry *en = NULL;

        if (!av_dict_parse_string(&dict, x4->x264_params, "=", ":", 0)) {
            while ((en = av_dict_get(dict, "", en, AV_DICT_IGNORE_SUFFIX))) {
                if (x264_param_parse(&x4->params, en->key, en->value) < 0)
                    av_log(avctx, AV_LOG_WARNING,
                           "Error parsing option '%s = %s'.\n",
                            en->key, en->value);
            }

            av_dict_free(&dict);
        }
    }

    // update AVCodecContext with x264 parameters
    avctx->has_b_frames = x4->params.i_bframe ?
        x4->params.i_bframe_pyramid ? 2 : 1 : 0;
    if (avctx->max_b_frames < 0)
        avctx->max_b_frames = 0;

    avctx->bit_rate = x4->params.rc.i_bitrate*1000;

    x4->enc = x264_encoder_open(&x4->params);
    if (!x4->enc)
        return AVERROR_EXTERNAL;

    if (avctx->flags & CODEC_FLAG_GLOBAL_HEADER) {
        x264_nal_t *nal;
        uint8_t *p;
        int nnal, s, i;

        s = x264_encoder_headers(x4->enc, &nal, &nnal);
        avctx->extradata = p = av_malloc(s);
        if (!p)
            return AVERROR(ENOMEM);

        for (i = 0; i < nnal; i++) {
            /* Don't put the SEI in extradata. */
            if (nal[i].i_type == NAL_SEI) {
                av_log(avctx, AV_LOG_INFO, "%s\n", nal[i].p_payload+25);
                x4->sei_size = nal[i].i_payload;
                x4->sei      = av_malloc(x4->sei_size);
                if (!x4->sei)
                    return AVERROR(ENOMEM);
                memcpy(x4->sei, nal[i].p_payload, nal[i].i_payload);
                continue;
            }
            memcpy(p, nal[i].p_payload, nal[i].i_payload);
            p += nal[i].i_payload;
        }
        avctx->extradata_size = p - avctx->extradata;
    }

    return 0;
}

static const enum AVPixelFormat pix_fmts_8bit[] = {
    AV_PIX_FMT_YUV420P,
    AV_PIX_FMT_YUVJ420P,
    AV_PIX_FMT_YUV422P,
    AV_PIX_FMT_YUVJ422P,
    AV_PIX_FMT_YUV444P,
    AV_PIX_FMT_YUVJ444P,
    AV_PIX_FMT_NV12,
    AV_PIX_FMT_NV16,
    AV_PIX_FMT_NONE
};
static const enum AVPixelFormat pix_fmts_9bit[] = {
    AV_PIX_FMT_YUV420P9,
    AV_PIX_FMT_YUV444P9,
    AV_PIX_FMT_NONE
};
static const enum AVPixelFormat pix_fmts_10bit[] = {
    AV_PIX_FMT_YUV420P10,
    AV_PIX_FMT_YUV422P10,
    AV_PIX_FMT_YUV444P10,
    AV_PIX_FMT_NV20,
    AV_PIX_FMT_NONE
};
static const enum AVPixelFormat pix_fmts_8bit_rgb[] = {
#ifdef X264_CSP_BGR
    AV_PIX_FMT_BGR0,
    AV_PIX_FMT_BGR24,
    AV_PIX_FMT_RGB24,
#endif
    AV_PIX_FMT_NONE
};

static av_cold void X264_init_static(AVCodec *codec)
{
    if (x264_bit_depth == 8)
        codec->pix_fmts = pix_fmts_8bit;
    else if (x264_bit_depth == 9)
        codec->pix_fmts = pix_fmts_9bit;
    else if (x264_bit_depth == 10)
        codec->pix_fmts = pix_fmts_10bit;
}

#define OFFSET(x) offsetof(X264Context, x)
#define VE AV_OPT_FLAG_VIDEO_PARAM | AV_OPT_FLAG_ENCODING_PARAM
static const AVOption options[] = {
    { "preset",        "Set the encoding preset (cf. x264 --fullhelp)",   OFFSET(preset),        AV_OPT_TYPE_STRING, { .str = "medium" }, 0, 0, VE},
    { "tune",          "Tune the encoding params (cf. x264 --fullhelp)",  OFFSET(tune),          AV_OPT_TYPE_STRING, { 0 }, 0, 0, VE},
    { "profile",       "Set profile restrictions (cf. x264 --fullhelp) ", OFFSET(profile),       AV_OPT_TYPE_STRING, { 0 }, 0, 0, VE},
    { "fastfirstpass", "Use fast settings when encoding first pass",      OFFSET(fastfirstpass), AV_OPT_TYPE_INT,    { .i64 = 1 }, 0, 1, VE},
    {"level", "Specify level (as defined by Annex A)", OFFSET(level), AV_OPT_TYPE_STRING, {.str=NULL}, 0, 0, VE},
    {"passlogfile", "Filename for 2 pass stats", OFFSET(stats), AV_OPT_TYPE_STRING, {.str=NULL}, 0, 0, VE},
    {"wpredp", "Weighted prediction for P-frames", OFFSET(wpredp), AV_OPT_TYPE_STRING, {.str=NULL}, 0, 0, VE},
    {"x264opts", "x264 options", OFFSET(x264opts), AV_OPT_TYPE_STRING, {.str=NULL}, 0, 0, VE},
    { "crf",           "Select the quality for constant quality mode",    OFFSET(crf),           AV_OPT_TYPE_FLOAT,  {.dbl = -1 }, -1, FLT_MAX, VE },
    { "crf_max",       "In CRF mode, prevents VBV from lowering quality beyond this point.",OFFSET(crf_max), AV_OPT_TYPE_FLOAT, {.dbl = -1 }, -1, FLT_MAX, VE },
    { "qp",            "Constant quantization parameter rate control method",OFFSET(cqp),        AV_OPT_TYPE_INT,    { .i64 = -1 }, -1, INT_MAX, VE },
    { "aq-mode",       "AQ method",                                       OFFSET(aq_mode),       AV_OPT_TYPE_INT,    { .i64 = -1 }, -1, INT_MAX, VE, "aq_mode"},
    { "none",          NULL,                              0, AV_OPT_TYPE_CONST, {.i64 = X264_AQ_NONE},         INT_MIN, INT_MAX, VE, "aq_mode" },
    { "variance",      "Variance AQ (complexity mask)",   0, AV_OPT_TYPE_CONST, {.i64 = X264_AQ_VARIANCE},     INT_MIN, INT_MAX, VE, "aq_mode" },
    { "autovariance",  "Auto-variance AQ",                0, AV_OPT_TYPE_CONST, {.i64 = X264_AQ_AUTOVARIANCE}, INT_MIN, INT_MAX, VE, "aq_mode" },
#if X264_BUILD >= 144
    { "autovariance-biased", "Auto-variance AQ with bias to dark scenes", 0, AV_OPT_TYPE_CONST, {.i64 = X264_AQ_AUTOVARIANCE_BIASED}, INT_MIN, INT_MAX, VE, "aq_mode" },
#endif
    { "aq-strength",   "AQ strength. Reduces blocking and blurring in flat and textured areas.", OFFSET(aq_strength), AV_OPT_TYPE_FLOAT, {.dbl = -1}, -1, FLT_MAX, VE},
    { "psy",           "Use psychovisual optimizations.",                 OFFSET(psy),           AV_OPT_TYPE_INT,    { .i64 = -1 }, -1, 1, VE },
    { "psy-rd",        "Strength of psychovisual optimization, in <psy-rd>:<psy-trellis> format.", OFFSET(psy_rd), AV_OPT_TYPE_STRING,  {0 }, 0, 0, VE},
    { "rc-lookahead",  "Number of frames to look ahead for frametype and ratecontrol", OFFSET(rc_lookahead), AV_OPT_TYPE_INT, { .i64 = -1 }, -1, INT_MAX, VE },
    { "weightb",       "Weighted prediction for B-frames.",               OFFSET(weightb),       AV_OPT_TYPE_INT,    { .i64 = -1 }, -1, 1, VE },
    { "weightp",       "Weighted prediction analysis method.",            OFFSET(weightp),       AV_OPT_TYPE_INT,    { .i64 = -1 }, -1, INT_MAX, VE, "weightp" },
    { "none",          NULL, 0, AV_OPT_TYPE_CONST, {.i64 = X264_WEIGHTP_NONE},   INT_MIN, INT_MAX, VE, "weightp" },
    { "simple",        NULL, 0, AV_OPT_TYPE_CONST, {.i64 = X264_WEIGHTP_SIMPLE}, INT_MIN, INT_MAX, VE, "weightp" },
    { "smart",         NULL, 0, AV_OPT_TYPE_CONST, {.i64 = X264_WEIGHTP_SMART},  INT_MIN, INT_MAX, VE, "weightp" },
    { "ssim",          "Calculate and print SSIM stats.",                 OFFSET(ssim),          AV_OPT_TYPE_INT,    { .i64 = -1 }, -1, 1, VE },
    { "intra-refresh", "Use Periodic Intra Refresh instead of IDR frames.",OFFSET(intra_refresh),AV_OPT_TYPE_INT,    { .i64 = -1 }, -1, 1, VE },
    { "bluray-compat", "Bluray compatibility workarounds.",               OFFSET(bluray_compat) ,AV_OPT_TYPE_INT,    { .i64 = -1 }, -1, 1, VE },
    { "b-bias",        "Influences how often B-frames are used",          OFFSET(b_bias),        AV_OPT_TYPE_INT,    { .i64 = INT_MIN}, INT_MIN, INT_MAX, VE },
    { "b-pyramid",     "Keep some B-frames as references.",               OFFSET(b_pyramid),     AV_OPT_TYPE_INT,    { .i64 = -1 }, -1, INT_MAX, VE, "b_pyramid" },
    { "none",          NULL,                                  0, AV_OPT_TYPE_CONST, {.i64 = X264_B_PYRAMID_NONE},   INT_MIN, INT_MAX, VE, "b_pyramid" },
    { "strict",        "Strictly hierarchical pyramid",       0, AV_OPT_TYPE_CONST, {.i64 = X264_B_PYRAMID_STRICT}, INT_MIN, INT_MAX, VE, "b_pyramid" },
    { "normal",        "Non-strict (not Blu-ray compatible)", 0, AV_OPT_TYPE_CONST, {.i64 = X264_B_PYRAMID_NORMAL}, INT_MIN, INT_MAX, VE, "b_pyramid" },
    { "mixed-refs",    "One reference per partition, as opposed to one reference per macroblock", OFFSET(mixed_refs), AV_OPT_TYPE_INT, { .i64 = -1}, -1, 1, VE },
    { "8x8dct",        "High profile 8x8 transform.",                     OFFSET(dct8x8),        AV_OPT_TYPE_INT,    { .i64 = -1 }, -1, 1, VE},
    { "fast-pskip",    NULL,                                              OFFSET(fast_pskip),    AV_OPT_TYPE_INT,    { .i64 = -1 }, -1, 1, VE},
    { "aud",           "Use access unit delimiters.",                     OFFSET(aud),           AV_OPT_TYPE_INT,    { .i64 = -1 }, -1, 1, VE},
    { "mbtree",        "Use macroblock tree ratecontrol.",                OFFSET(mbtree),        AV_OPT_TYPE_INT,    { .i64 = -1 }, -1, 1, VE},
    { "deblock",       "Loop filter parameters, in <alpha:beta> form.",   OFFSET(deblock),       AV_OPT_TYPE_STRING, { 0 },  0, 0, VE},
    { "cplxblur",      "Reduce fluctuations in QP (before curve compression)", OFFSET(cplxblur), AV_OPT_TYPE_FLOAT,  {.dbl = -1 }, -1, FLT_MAX, VE},
    { "partitions",    "A comma-separated list of partitions to consider. "
                       "Possible values: p8x8, p4x4, b8x8, i8x8, i4x4, none, all", OFFSET(partitions), AV_OPT_TYPE_STRING, { 0 }, 0, 0, VE},
    { "direct-pred",   "Direct MV prediction mode",                       OFFSET(direct_pred),   AV_OPT_TYPE_INT,    { .i64 = -1 }, -1, INT_MAX, VE, "direct-pred" },
    { "none",          NULL,      0,    AV_OPT_TYPE_CONST, { .i64 = X264_DIRECT_PRED_NONE },     0, 0, VE, "direct-pred" },
    { "spatial",       NULL,      0,    AV_OPT_TYPE_CONST, { .i64 = X264_DIRECT_PRED_SPATIAL },  0, 0, VE, "direct-pred" },
    { "temporal",      NULL,      0,    AV_OPT_TYPE_CONST, { .i64 = X264_DIRECT_PRED_TEMPORAL }, 0, 0, VE, "direct-pred" },
    { "auto",          NULL,      0,    AV_OPT_TYPE_CONST, { .i64 = X264_DIRECT_PRED_AUTO },     0, 0, VE, "direct-pred" },
    { "slice-max-size","Limit the size of each slice in bytes",           OFFSET(slice_max_size),AV_OPT_TYPE_INT,    { .i64 = -1 }, -1, INT_MAX, VE },
    { "stats",         "Filename for 2 pass stats",                       OFFSET(stats),         AV_OPT_TYPE_STRING, { 0 },  0,       0, VE },
    { "nal-hrd",       "Signal HRD information (requires vbv-bufsize; "
                       "cbr not allowed in .mp4)",                        OFFSET(nal_hrd),       AV_OPT_TYPE_INT,    { .i64 = -1 }, -1, INT_MAX, VE, "nal-hrd" },
    { "none",          NULL, 0, AV_OPT_TYPE_CONST, {.i64 = X264_NAL_HRD_NONE}, INT_MIN, INT_MAX, VE, "nal-hrd" },
    { "vbr",           NULL, 0, AV_OPT_TYPE_CONST, {.i64 = X264_NAL_HRD_VBR},  INT_MIN, INT_MAX, VE, "nal-hrd" },
    { "cbr",           NULL, 0, AV_OPT_TYPE_CONST, {.i64 = X264_NAL_HRD_CBR},  INT_MIN, INT_MAX, VE, "nal-hrd" },
<<<<<<< HEAD
    { "avcintra-class","AVC-Intra class 50/100/200",                      OFFSET(avcintra_class),AV_OPT_TYPE_INT,     { .i64 = -1 }, -1, 200   , VE},
=======
    { "motion-est",   "Set motion estimation method",                     OFFSET(motion_est),    AV_OPT_TYPE_INT,    { .i64 = -1 }, -1, X264_ME_TESA, VE, "motion-est"},
    { "dia",           NULL, 0, AV_OPT_TYPE_CONST, { .i64 = X264_ME_DIA },  INT_MIN, INT_MAX, VE, "motion-est" },
    { "hex",           NULL, 0, AV_OPT_TYPE_CONST, { .i64 = X264_ME_HEX },  INT_MIN, INT_MAX, VE, "motion-est" },
    { "umh",           NULL, 0, AV_OPT_TYPE_CONST, { .i64 = X264_ME_UMH },  INT_MIN, INT_MAX, VE, "motion-est" },
    { "esa",           NULL, 0, AV_OPT_TYPE_CONST, { .i64 = X264_ME_ESA },  INT_MIN, INT_MAX, VE, "motion-est" },
    { "tesa",          NULL, 0, AV_OPT_TYPE_CONST, { .i64 = X264_ME_TESA }, INT_MIN, INT_MAX, VE, "motion-est" },
>>>>>>> 4b6b1082
    { "x264-params",  "Override the x264 configuration using a :-separated list of key=value parameters", OFFSET(x264_params), AV_OPT_TYPE_STRING, { 0 }, 0, 0, VE },
    { NULL },
};

static const AVCodecDefault x264_defaults[] = {
    { "b",                "0" },
    { "bf",               "-1" },
    { "flags2",           "0" },
    { "g",                "-1" },
    { "i_qfactor",        "-1" },
    { "b_qfactor",        "-1" },
    { "qmin",             "-1" },
    { "qmax",             "-1" },
    { "qdiff",            "-1" },
    { "qblur",            "-1" },
    { "qcomp",            "-1" },
//     { "rc_lookahead",     "-1" },
    { "refs",             "-1" },
    { "sc_threshold",     "-1" },
    { "trellis",          "-1" },
    { "nr",               "-1" },
    { "me_range",         "-1" },
#if FF_API_MOTION_EST
    { "me_method",        "-1" },
#endif
    { "subq",             "-1" },
    { "b_strategy",       "-1" },
    { "keyint_min",       "-1" },
    { "coder",            "-1" },
    { "cmp",              "-1" },
    { "threads",          AV_STRINGIFY(X264_THREADS_AUTO) },
    { "thread_type",      "0" },
    { "flags",            "+cgop" },
    { "rc_init_occupancy","-1" },
    { NULL },
};

#if CONFIG_LIBX264_ENCODER
static const AVClass x264_class = {
    .class_name = "libx264",
    .item_name  = av_default_item_name,
    .option     = options,
    .version    = LIBAVUTIL_VERSION_INT,
};

static const AVClass rgbclass = {
    .class_name = "libx264rgb",
    .item_name  = av_default_item_name,
    .option     = options,
    .version    = LIBAVUTIL_VERSION_INT,
};

AVCodec ff_libx264_encoder = {
    .name             = "libx264",
    .long_name        = NULL_IF_CONFIG_SMALL("libx264 H.264 / AVC / MPEG-4 AVC / MPEG-4 part 10"),
    .type             = AVMEDIA_TYPE_VIDEO,
    .id               = AV_CODEC_ID_H264,
    .priv_data_size   = sizeof(X264Context),
    .init             = X264_init,
    .encode2          = X264_frame,
    .close            = X264_close,
    .capabilities     = CODEC_CAP_DELAY | CODEC_CAP_AUTO_THREADS,
    .priv_class       = &x264_class,
    .defaults         = x264_defaults,
    .init_static_data = X264_init_static,
    .caps_internal    = FF_CODEC_CAP_INIT_THREADSAFE |
                        FF_CODEC_CAP_INIT_CLEANUP,
};

AVCodec ff_libx264rgb_encoder = {
    .name           = "libx264rgb",
    .long_name      = NULL_IF_CONFIG_SMALL("libx264 H.264 / AVC / MPEG-4 AVC / MPEG-4 part 10 RGB"),
    .type           = AVMEDIA_TYPE_VIDEO,
    .id             = AV_CODEC_ID_H264,
    .priv_data_size = sizeof(X264Context),
    .init           = X264_init,
    .encode2        = X264_frame,
    .close          = X264_close,
    .capabilities   = CODEC_CAP_DELAY | CODEC_CAP_AUTO_THREADS,
    .priv_class     = &rgbclass,
    .defaults       = x264_defaults,
    .pix_fmts       = pix_fmts_8bit_rgb,
};
#endif

#if CONFIG_LIBX262_ENCODER
static const AVClass X262_class = {
    .class_name = "libx262",
    .item_name  = av_default_item_name,
    .option     = options,
    .version    = LIBAVUTIL_VERSION_INT,
};

AVCodec ff_libx262_encoder = {
    .name             = "libx262",
    .long_name        = NULL_IF_CONFIG_SMALL("libx262 MPEG2VIDEO"),
    .type             = AVMEDIA_TYPE_VIDEO,
    .id               = AV_CODEC_ID_MPEG2VIDEO,
    .priv_data_size   = sizeof(X264Context),
    .init             = X264_init,
    .encode2          = X264_frame,
    .close            = X264_close,
    .capabilities     = CODEC_CAP_DELAY | CODEC_CAP_AUTO_THREADS,
    .priv_class       = &X262_class,
    .defaults         = x264_defaults,
    .pix_fmts         = pix_fmts_8bit,
    .caps_internal    = FF_CODEC_CAP_INIT_THREADSAFE |
                        FF_CODEC_CAP_INIT_CLEANUP,
};
#endif<|MERGE_RESOLUTION|>--- conflicted
+++ resolved
@@ -80,11 +80,8 @@
     int slice_max_size;
     char *stats;
     int nal_hrd;
-<<<<<<< HEAD
     int avcintra_class;
-=======
     int motion_est;
->>>>>>> 4b6b1082
     char *x264_params;
 } X264Context;
 
@@ -865,16 +862,13 @@
     { "none",          NULL, 0, AV_OPT_TYPE_CONST, {.i64 = X264_NAL_HRD_NONE}, INT_MIN, INT_MAX, VE, "nal-hrd" },
     { "vbr",           NULL, 0, AV_OPT_TYPE_CONST, {.i64 = X264_NAL_HRD_VBR},  INT_MIN, INT_MAX, VE, "nal-hrd" },
     { "cbr",           NULL, 0, AV_OPT_TYPE_CONST, {.i64 = X264_NAL_HRD_CBR},  INT_MIN, INT_MAX, VE, "nal-hrd" },
-<<<<<<< HEAD
     { "avcintra-class","AVC-Intra class 50/100/200",                      OFFSET(avcintra_class),AV_OPT_TYPE_INT,     { .i64 = -1 }, -1, 200   , VE},
-=======
     { "motion-est",   "Set motion estimation method",                     OFFSET(motion_est),    AV_OPT_TYPE_INT,    { .i64 = -1 }, -1, X264_ME_TESA, VE, "motion-est"},
     { "dia",           NULL, 0, AV_OPT_TYPE_CONST, { .i64 = X264_ME_DIA },  INT_MIN, INT_MAX, VE, "motion-est" },
     { "hex",           NULL, 0, AV_OPT_TYPE_CONST, { .i64 = X264_ME_HEX },  INT_MIN, INT_MAX, VE, "motion-est" },
     { "umh",           NULL, 0, AV_OPT_TYPE_CONST, { .i64 = X264_ME_UMH },  INT_MIN, INT_MAX, VE, "motion-est" },
     { "esa",           NULL, 0, AV_OPT_TYPE_CONST, { .i64 = X264_ME_ESA },  INT_MIN, INT_MAX, VE, "motion-est" },
     { "tesa",          NULL, 0, AV_OPT_TYPE_CONST, { .i64 = X264_ME_TESA }, INT_MIN, INT_MAX, VE, "motion-est" },
->>>>>>> 4b6b1082
     { "x264-params",  "Override the x264 configuration using a :-separated list of key=value parameters", OFFSET(x264_params), AV_OPT_TYPE_STRING, { 0 }, 0, 0, VE },
     { NULL },
 };
