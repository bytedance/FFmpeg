/*
 * audio encoder psychoacoustic model
 * Copyright (C) 2008 Konstantin Shishkov
 *
 * This file is part of FFmpeg.
 *
 * FFmpeg is free software; you can redistribute it and/or
 * modify it under the terms of the GNU Lesser General Public
 * License as published by the Free Software Foundation; either
 * version 2.1 of the License, or (at your option) any later version.
 *
 * FFmpeg is distributed in the hope that it will be useful,
 * but WITHOUT ANY WARRANTY; without even the implied warranty of
 * MERCHANTABILITY or FITNESS FOR A PARTICULAR PURPOSE.  See the GNU
 * Lesser General Public License for more details.
 *
 * You should have received a copy of the GNU Lesser General Public
 * License along with FFmpeg; if not, write to the Free Software
 * Foundation, Inc., 51 Franklin Street, Fifth Floor, Boston, MA 02110-1301 USA
 */

#include <string.h>

#include "avcodec.h"
#include "psymodel.h"
#include "iirfilter.h"
#include "libavutil/mem.h"

extern const FFPsyModel ff_aac_psy_model;

av_cold int ff_psy_init(FFPsyContext *ctx, AVCodecContext *avctx, int num_lens,
                        const uint8_t **bands, const int* num_bands,
                        int num_groups, const uint8_t *group_map)
{
    int i, j, k = 0;

    ctx->avctx = avctx;
<<<<<<< HEAD
    ctx->ch        = av_mallocz_array(sizeof(ctx->ch[0]), avctx->channels * 2);
    ctx->group     = av_mallocz_array(sizeof(ctx->group[0]), num_groups);
    ctx->bands     = av_malloc_array (sizeof(ctx->bands[0]),      num_lens);
    ctx->num_bands = av_malloc_array (sizeof(ctx->num_bands[0]),  num_lens);
=======
    ctx->ch        = av_mallocz(sizeof(ctx->ch[0]) * avctx->channels * 2);
    ctx->group     = av_mallocz(sizeof(ctx->group[0]) * num_groups);
    ctx->bands     = av_malloc (sizeof(ctx->bands[0])     * num_lens);
    ctx->num_bands = av_malloc (sizeof(ctx->num_bands[0]) * num_lens);

    if (!ctx->ch || !ctx->group || !ctx->bands || !ctx->num_bands) {
        ff_psy_end(ctx);
        return AVERROR(ENOMEM);
    }

>>>>>>> 03927cb7
    memcpy(ctx->bands,     bands,     sizeof(ctx->bands[0])     *  num_lens);
    memcpy(ctx->num_bands, num_bands, sizeof(ctx->num_bands[0]) *  num_lens);

    /* assign channels to groups (with virtual channels for coupling) */
    for (i = 0; i < num_groups; i++) {
        /* NOTE: Add 1 to handle the AAC chan_config without modification.
         *       This has the side effect of allowing an array of 0s to map
         *       to one channel per group.
         */
        ctx->group[i].num_ch = group_map[i] + 1;
        for (j = 0; j < ctx->group[i].num_ch * 2; j++)
            ctx->group[i].ch[j]  = &ctx->ch[k++];
    }

    switch (ctx->avctx->codec_id) {
    case AV_CODEC_ID_AAC:
        ctx->model = &ff_aac_psy_model;
        break;
    }
    if (ctx->model->init)
        return ctx->model->init(ctx);
    return 0;
}

FFPsyChannelGroup *ff_psy_find_group(FFPsyContext *ctx, int channel)
{
    int i = 0, ch = 0;

    while (ch <= channel)
        ch += ctx->group[i++].num_ch;

    return &ctx->group[i-1];
}

av_cold void ff_psy_end(FFPsyContext *ctx)
{
    if (ctx->model && ctx->model->end)
        ctx->model->end(ctx);
    av_freep(&ctx->bands);
    av_freep(&ctx->num_bands);
    av_freep(&ctx->group);
    av_freep(&ctx->ch);
}

typedef struct FFPsyPreprocessContext{
    AVCodecContext *avctx;
    float stereo_att;
    struct FFIIRFilterCoeffs *fcoeffs;
    struct FFIIRFilterState **fstate;
    struct FFIIRFilterContext fiir;
}FFPsyPreprocessContext;

#define FILT_ORDER 4

av_cold struct FFPsyPreprocessContext* ff_psy_preprocess_init(AVCodecContext *avctx)
{
    FFPsyPreprocessContext *ctx;
    int i;
    float cutoff_coeff = 0;
    ctx        = av_mallocz(sizeof(FFPsyPreprocessContext));
    if (!ctx)
        return NULL;
    ctx->avctx = avctx;

    if (avctx->cutoff > 0)
        cutoff_coeff = 2.0 * avctx->cutoff / avctx->sample_rate;

    if (!cutoff_coeff && avctx->codec_id == AV_CODEC_ID_AAC)
        cutoff_coeff = 2.0 * AAC_CUTOFF(avctx) / avctx->sample_rate;

    if (cutoff_coeff && cutoff_coeff < 0.98)
    ctx->fcoeffs = ff_iir_filter_init_coeffs(avctx, FF_FILTER_TYPE_BUTTERWORTH,
                                             FF_FILTER_MODE_LOWPASS, FILT_ORDER,
                                             cutoff_coeff, 0.0, 0.0);
    if (ctx->fcoeffs) {
<<<<<<< HEAD
        ctx->fstate = av_mallocz_array(sizeof(ctx->fstate[0]), avctx->channels);
=======
        ctx->fstate = av_mallocz(sizeof(ctx->fstate[0]) * avctx->channels);
        if (!ctx->fstate) {
            av_free(ctx);
            return NULL;
        }
>>>>>>> 03927cb7
        for (i = 0; i < avctx->channels; i++)
            ctx->fstate[i] = ff_iir_filter_init_state(FILT_ORDER);
    }

    ff_iir_filter_init(&ctx->fiir);

    return ctx;
}

void ff_psy_preprocess(struct FFPsyPreprocessContext *ctx, float **audio, int channels)
{
    int ch;
    int frame_size = ctx->avctx->frame_size;
    FFIIRFilterContext *iir = &ctx->fiir;

    if (ctx->fstate) {
        for (ch = 0; ch < channels; ch++)
            iir->filter_flt(ctx->fcoeffs, ctx->fstate[ch], frame_size,
                            &audio[ch][frame_size], 1, &audio[ch][frame_size], 1);
    }
}

av_cold void ff_psy_preprocess_end(struct FFPsyPreprocessContext *ctx)
{
    int i;
    ff_iir_filter_free_coeffsp(&ctx->fcoeffs);
    if (ctx->fstate)
        for (i = 0; i < ctx->avctx->channels; i++)
            ff_iir_filter_free_statep(&ctx->fstate[i]);
    av_freep(&ctx->fstate);
    av_free(ctx);
}<|MERGE_RESOLUTION|>--- conflicted
+++ resolved
@@ -35,23 +35,16 @@
     int i, j, k = 0;
 
     ctx->avctx = avctx;
-<<<<<<< HEAD
     ctx->ch        = av_mallocz_array(sizeof(ctx->ch[0]), avctx->channels * 2);
     ctx->group     = av_mallocz_array(sizeof(ctx->group[0]), num_groups);
     ctx->bands     = av_malloc_array (sizeof(ctx->bands[0]),      num_lens);
     ctx->num_bands = av_malloc_array (sizeof(ctx->num_bands[0]),  num_lens);
-=======
-    ctx->ch        = av_mallocz(sizeof(ctx->ch[0]) * avctx->channels * 2);
-    ctx->group     = av_mallocz(sizeof(ctx->group[0]) * num_groups);
-    ctx->bands     = av_malloc (sizeof(ctx->bands[0])     * num_lens);
-    ctx->num_bands = av_malloc (sizeof(ctx->num_bands[0]) * num_lens);
 
     if (!ctx->ch || !ctx->group || !ctx->bands || !ctx->num_bands) {
         ff_psy_end(ctx);
         return AVERROR(ENOMEM);
     }
 
->>>>>>> 03927cb7
     memcpy(ctx->bands,     bands,     sizeof(ctx->bands[0])     *  num_lens);
     memcpy(ctx->num_bands, num_bands, sizeof(ctx->num_bands[0]) *  num_lens);
 
@@ -127,15 +120,11 @@
                                              FF_FILTER_MODE_LOWPASS, FILT_ORDER,
                                              cutoff_coeff, 0.0, 0.0);
     if (ctx->fcoeffs) {
-<<<<<<< HEAD
         ctx->fstate = av_mallocz_array(sizeof(ctx->fstate[0]), avctx->channels);
-=======
-        ctx->fstate = av_mallocz(sizeof(ctx->fstate[0]) * avctx->channels);
         if (!ctx->fstate) {
             av_free(ctx);
             return NULL;
         }
->>>>>>> 03927cb7
         for (i = 0; i < avctx->channels; i++)
             ctx->fstate[i] = ff_iir_filter_init_state(FILT_ORDER);
     }
