--- conflicted
+++ resolved
@@ -95,19 +95,12 @@
     sub->rects =  av_mallocz(sizeof(*sub->rects));
     if (!sub->rects)
         return AVERROR(ENOMEM);
-<<<<<<< HEAD
 
-=======
->>>>>>> 522d971c
     sub->rects[0] = av_mallocz(sizeof(*sub->rects[0]));
     if (!sub->rects[0]) {
         av_freep(&sub->rects);
         return AVERROR(ENOMEM);
     }
-<<<<<<< HEAD
-=======
-    sub->num_rects = 1;
->>>>>>> 522d971c
     sub->rects[0]->x = x; sub->rects[0]->y = y;
     sub->rects[0]->w = w; sub->rects[0]->h = h;
     sub->rects[0]->type = SUBTITLE_BITMAP;
@@ -116,21 +109,13 @@
     sub->rects[0]->nb_colors = 4;
     sub->rects[0]->pict.data[1] = av_mallocz(AVPALETTE_SIZE);
     if (!sub->rects[0]->pict.data[0] || !sub->rects[0]->pict.data[1]) {
-<<<<<<< HEAD
-        av_freep(&sub->rects[0]);
-        av_freep(&sub->rects);
-        return AVERROR(ENOMEM);
-
-    }
-    sub->num_rects = 1;
-=======
         av_freep(&sub->rects[0]->pict.data[1]);
         av_freep(&sub->rects[0]->pict.data[0]);
         av_freep(&sub->rects[0]);
         av_freep(&sub->rects);
         return AVERROR(ENOMEM);
     }
->>>>>>> 522d971c
+    sub->num_rects = 1;
 
     // read palette
     for (i = 0; i < sub->rects[0]->nb_colors; i++)
