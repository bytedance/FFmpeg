/*
 * HEVC video Decoder
 *
 * Copyright (C) 2012 - 2013 Guillaume Martres
 * Copyright (C) 2012 - 2013 Mickael Raulet
 * Copyright (C) 2012 - 2013 Gildas Cocherel
 * Copyright (C) 2012 - 2013 Wassim Hamidouche
 *
 * This file is part of FFmpeg.
 *
 * FFmpeg is free software; you can redistribute it and/or
 * modify it under the terms of the GNU Lesser General Public
 * License as published by the Free Software Foundation; either
 * version 2.1 of the License, or (at your option) any later version.
 *
 * FFmpeg is distributed in the hope that it will be useful,
 * but WITHOUT ANY WARRANTY; without even the implied warranty of
 * MERCHANTABILITY or FITNESS FOR A PARTICULAR PURPOSE.  See the GNU
 * Lesser General Public License for more details.
 *
 * You should have received a copy of the GNU Lesser General Public
 * License along with FFmpeg; if not, write to the Free Software
 * Foundation, Inc., 51 Franklin Street, Fifth Floor, Boston, MA 02110-1301 USA
 */

#include "libavutil/atomic.h"
#include "libavutil/attributes.h"
#include "libavutil/common.h"
#include "libavutil/display.h"
#include "libavutil/internal.h"
#include "libavutil/md5.h"
#include "libavutil/opt.h"
#include "libavutil/pixdesc.h"
#include "libavutil/stereo3d.h"

#include "bswapdsp.h"
#include "bytestream.h"
#include "cabac_functions.h"
#include "golomb.h"
#include "hevc.h"

const uint8_t ff_hevc_pel_weight[65] = { [2] = 0, [4] = 1, [6] = 2, [8] = 3, [12] = 4, [16] = 5, [24] = 6, [32] = 7, [48] = 8, [64] = 9 };

/**
 * NOTE: Each function hls_foo correspond to the function foo in the
 * specification (HLS stands for High Level Syntax).
 */

/**
 * Section 5.7
 */

/* free everything allocated  by pic_arrays_init() */
static void pic_arrays_free(HEVCContext *s)
{
    av_freep(&s->sao);
    av_freep(&s->deblock);

    av_freep(&s->skip_flag);
    av_freep(&s->tab_ct_depth);

    av_freep(&s->tab_ipm);
    av_freep(&s->cbf_luma);
    av_freep(&s->is_pcm);

    av_freep(&s->qp_y_tab);
    av_freep(&s->tab_slice_address);
    av_freep(&s->filter_slice_edges);

    av_freep(&s->horizontal_bs);
    av_freep(&s->vertical_bs);

    av_freep(&s->sh.entry_point_offset);
    av_freep(&s->sh.size);
    av_freep(&s->sh.offset);

    av_buffer_pool_uninit(&s->tab_mvf_pool);
    av_buffer_pool_uninit(&s->rpl_tab_pool);
}

/* allocate arrays that depend on frame dimensions */
static int pic_arrays_init(HEVCContext *s, const HEVCSPS *sps)
{
    int log2_min_cb_size = sps->log2_min_cb_size;
    int width            = sps->width;
    int height           = sps->height;
    int pic_size_in_ctb  = ((width  >> log2_min_cb_size) + 1) *
                           ((height >> log2_min_cb_size) + 1);
    int ctb_count        = sps->ctb_width * sps->ctb_height;
    int min_pu_size      = sps->min_pu_width * sps->min_pu_height;

    s->bs_width  = (width  >> 2) + 1;
    s->bs_height = (height >> 2) + 1;

    s->sao           = av_mallocz_array(ctb_count, sizeof(*s->sao));
    s->deblock       = av_mallocz_array(ctb_count, sizeof(*s->deblock));
    if (!s->sao || !s->deblock)
        goto fail;

    s->skip_flag    = av_malloc(sps->min_cb_height * sps->min_cb_width);
    s->tab_ct_depth = av_malloc_array(sps->min_cb_height, sps->min_cb_width);
    if (!s->skip_flag || !s->tab_ct_depth)
        goto fail;

    s->cbf_luma = av_malloc_array(sps->min_tb_width, sps->min_tb_height);
    s->tab_ipm  = av_mallocz(min_pu_size);
    s->is_pcm   = av_malloc((sps->min_pu_width + 1) * (sps->min_pu_height + 1));
    if (!s->tab_ipm || !s->cbf_luma || !s->is_pcm)
        goto fail;

    s->filter_slice_edges = av_malloc(ctb_count);
    s->tab_slice_address  = av_malloc_array(pic_size_in_ctb,
                                      sizeof(*s->tab_slice_address));
    s->qp_y_tab           = av_malloc_array(pic_size_in_ctb,
                                      sizeof(*s->qp_y_tab));
    if (!s->qp_y_tab || !s->filter_slice_edges || !s->tab_slice_address)
        goto fail;

    s->horizontal_bs = av_mallocz_array(s->bs_width, s->bs_height);
    s->vertical_bs   = av_mallocz_array(s->bs_width, s->bs_height);
    if (!s->horizontal_bs || !s->vertical_bs)
        goto fail;

    s->tab_mvf_pool = av_buffer_pool_init(min_pu_size * sizeof(MvField),
                                          av_buffer_allocz);
    s->rpl_tab_pool = av_buffer_pool_init(ctb_count * sizeof(RefPicListTab),
                                          av_buffer_allocz);
    if (!s->tab_mvf_pool || !s->rpl_tab_pool)
        goto fail;

    return 0;

fail:
    pic_arrays_free(s);
    return AVERROR(ENOMEM);
}

static void pred_weight_table(HEVCContext *s, GetBitContext *gb)
{
    int i = 0;
    int j = 0;
    uint8_t luma_weight_l0_flag[16];
    uint8_t chroma_weight_l0_flag[16];
    uint8_t luma_weight_l1_flag[16];
    uint8_t chroma_weight_l1_flag[16];

    s->sh.luma_log2_weight_denom = get_ue_golomb_long(gb);
    if (s->sps->chroma_format_idc != 0) {
        int delta = get_se_golomb(gb);
        s->sh.chroma_log2_weight_denom = av_clip(s->sh.luma_log2_weight_denom + delta, 0, 7);
    }

    for (i = 0; i < s->sh.nb_refs[L0]; i++) {
        luma_weight_l0_flag[i] = get_bits1(gb);
        if (!luma_weight_l0_flag[i]) {
            s->sh.luma_weight_l0[i] = 1 << s->sh.luma_log2_weight_denom;
            s->sh.luma_offset_l0[i] = 0;
        }
    }
    if (s->sps->chroma_format_idc != 0) {
        for (i = 0; i < s->sh.nb_refs[L0]; i++)
            chroma_weight_l0_flag[i] = get_bits1(gb);
    } else {
        for (i = 0; i < s->sh.nb_refs[L0]; i++)
            chroma_weight_l0_flag[i] = 0;
    }
    for (i = 0; i < s->sh.nb_refs[L0]; i++) {
        if (luma_weight_l0_flag[i]) {
            int delta_luma_weight_l0 = get_se_golomb(gb);
            s->sh.luma_weight_l0[i] = (1 << s->sh.luma_log2_weight_denom) + delta_luma_weight_l0;
            s->sh.luma_offset_l0[i] = get_se_golomb(gb);
        }
        if (chroma_weight_l0_flag[i]) {
            for (j = 0; j < 2; j++) {
                int delta_chroma_weight_l0 = get_se_golomb(gb);
                int delta_chroma_offset_l0 = get_se_golomb(gb);
                s->sh.chroma_weight_l0[i][j] = (1 << s->sh.chroma_log2_weight_denom) + delta_chroma_weight_l0;
                s->sh.chroma_offset_l0[i][j] = av_clip((delta_chroma_offset_l0 - ((128 * s->sh.chroma_weight_l0[i][j])
                                                                                    >> s->sh.chroma_log2_weight_denom) + 128), -128, 127);
            }
        } else {
            s->sh.chroma_weight_l0[i][0] = 1 << s->sh.chroma_log2_weight_denom;
            s->sh.chroma_offset_l0[i][0] = 0;
            s->sh.chroma_weight_l0[i][1] = 1 << s->sh.chroma_log2_weight_denom;
            s->sh.chroma_offset_l0[i][1] = 0;
        }
    }
    if (s->sh.slice_type == B_SLICE) {
        for (i = 0; i < s->sh.nb_refs[L1]; i++) {
            luma_weight_l1_flag[i] = get_bits1(gb);
            if (!luma_weight_l1_flag[i]) {
                s->sh.luma_weight_l1[i] = 1 << s->sh.luma_log2_weight_denom;
                s->sh.luma_offset_l1[i] = 0;
            }
        }
        if (s->sps->chroma_format_idc != 0) {
            for (i = 0; i < s->sh.nb_refs[L1]; i++)
                chroma_weight_l1_flag[i] = get_bits1(gb);
        } else {
            for (i = 0; i < s->sh.nb_refs[L1]; i++)
                chroma_weight_l1_flag[i] = 0;
        }
        for (i = 0; i < s->sh.nb_refs[L1]; i++) {
            if (luma_weight_l1_flag[i]) {
                int delta_luma_weight_l1 = get_se_golomb(gb);
                s->sh.luma_weight_l1[i] = (1 << s->sh.luma_log2_weight_denom) + delta_luma_weight_l1;
                s->sh.luma_offset_l1[i] = get_se_golomb(gb);
            }
            if (chroma_weight_l1_flag[i]) {
                for (j = 0; j < 2; j++) {
                    int delta_chroma_weight_l1 = get_se_golomb(gb);
                    int delta_chroma_offset_l1 = get_se_golomb(gb);
                    s->sh.chroma_weight_l1[i][j] = (1 << s->sh.chroma_log2_weight_denom) + delta_chroma_weight_l1;
                    s->sh.chroma_offset_l1[i][j] = av_clip((delta_chroma_offset_l1 - ((128 * s->sh.chroma_weight_l1[i][j])
                                                                                        >> s->sh.chroma_log2_weight_denom) + 128), -128, 127);
                }
            } else {
                s->sh.chroma_weight_l1[i][0] = 1 << s->sh.chroma_log2_weight_denom;
                s->sh.chroma_offset_l1[i][0] = 0;
                s->sh.chroma_weight_l1[i][1] = 1 << s->sh.chroma_log2_weight_denom;
                s->sh.chroma_offset_l1[i][1] = 0;
            }
        }
    }
}

static int decode_lt_rps(HEVCContext *s, LongTermRPS *rps, GetBitContext *gb)
{
    const HEVCSPS *sps = s->sps;
    int max_poc_lsb    = 1 << sps->log2_max_poc_lsb;
    int prev_delta_msb = 0;
    unsigned int nb_sps = 0, nb_sh;
    int i;

    rps->nb_refs = 0;
    if (!sps->long_term_ref_pics_present_flag)
        return 0;

    if (sps->num_long_term_ref_pics_sps > 0)
        nb_sps = get_ue_golomb_long(gb);
    nb_sh = get_ue_golomb_long(gb);

    if (nb_sh + (uint64_t)nb_sps > FF_ARRAY_ELEMS(rps->poc))
        return AVERROR_INVALIDDATA;

    rps->nb_refs = nb_sh + nb_sps;

    for (i = 0; i < rps->nb_refs; i++) {
        uint8_t delta_poc_msb_present;

        if (i < nb_sps) {
            uint8_t lt_idx_sps = 0;

            if (sps->num_long_term_ref_pics_sps > 1)
                lt_idx_sps = get_bits(gb, av_ceil_log2(sps->num_long_term_ref_pics_sps));

            rps->poc[i]  = sps->lt_ref_pic_poc_lsb_sps[lt_idx_sps];
            rps->used[i] = sps->used_by_curr_pic_lt_sps_flag[lt_idx_sps];
        } else {
            rps->poc[i]  = get_bits(gb, sps->log2_max_poc_lsb);
            rps->used[i] = get_bits1(gb);
        }

        delta_poc_msb_present = get_bits1(gb);
        if (delta_poc_msb_present) {
            int delta = get_ue_golomb_long(gb);

            if (i && i != nb_sps)
                delta += prev_delta_msb;

            rps->poc[i] += s->poc - delta * max_poc_lsb - s->sh.pic_order_cnt_lsb;
            prev_delta_msb = delta;
        }
    }

    return 0;
}

static int get_buffer_sao(HEVCContext *s, AVFrame *frame, const HEVCSPS *sps)
{
    int ret, i;

    frame->width  = s->avctx->coded_width  + 2;
    frame->height = s->avctx->coded_height + 2;
    if ((ret = ff_get_buffer(s->avctx, frame, AV_GET_BUFFER_FLAG_REF)) < 0)
        return ret;
    for (i = 0; frame->data[i]; i++) {
        int offset = frame->linesize[i] + (1 << sps->pixel_shift);
        frame->data[i] += offset;
    }
    frame->width  = s->avctx->coded_width;
    frame->height = s->avctx->coded_height;

    return 0;
}

static int set_sps(HEVCContext *s, const HEVCSPS *sps)
{
    int ret;
    unsigned int num = 0, den = 0;

    pic_arrays_free(s);
    ret = pic_arrays_init(s, sps);
    if (ret < 0)
        goto fail;

    s->avctx->coded_width         = sps->width;
    s->avctx->coded_height        = sps->height;
    s->avctx->width               = sps->output_width;
    s->avctx->height              = sps->output_height;
    s->avctx->pix_fmt             = sps->pix_fmt;
    s->avctx->has_b_frames        = sps->temporal_layer[sps->max_sub_layers - 1].num_reorder_pics;

    ff_set_sar(s->avctx, sps->vui.sar);

    if (sps->vui.video_signal_type_present_flag)
        s->avctx->color_range = sps->vui.video_full_range_flag ? AVCOL_RANGE_JPEG
                                                               : AVCOL_RANGE_MPEG;
    else
        s->avctx->color_range = AVCOL_RANGE_MPEG;

    if (sps->vui.colour_description_present_flag) {
        s->avctx->color_primaries = sps->vui.colour_primaries;
        s->avctx->color_trc       = sps->vui.transfer_characteristic;
        s->avctx->colorspace      = sps->vui.matrix_coeffs;
    } else {
        s->avctx->color_primaries = AVCOL_PRI_UNSPECIFIED;
        s->avctx->color_trc       = AVCOL_TRC_UNSPECIFIED;
        s->avctx->colorspace      = AVCOL_SPC_UNSPECIFIED;
    }

    ff_hevc_pred_init(&s->hpc,     sps->bit_depth);
    ff_hevc_dsp_init (&s->hevcdsp, sps->bit_depth);
    ff_videodsp_init (&s->vdsp,    sps->bit_depth);

    if (sps->sao_enabled) {
        av_frame_unref(s->tmp_frame);
        ret = get_buffer_sao(s, s->tmp_frame, sps);
        s->sao_frame = s->tmp_frame;
    }

    s->sps = sps;
    s->vps = (HEVCVPS*) s->vps_list[s->sps->vps_id]->data;

    if (s->vps->vps_timing_info_present_flag) {
        num = s->vps->vps_num_units_in_tick;
        den = s->vps->vps_time_scale;
    } else if (sps->vui.vui_timing_info_present_flag) {
        num = sps->vui.vui_num_units_in_tick;
        den = sps->vui.vui_time_scale;
    }

    if (num != 0 && den != 0)
        av_reduce(&s->avctx->framerate.den, &s->avctx->framerate.num,
                  num, den, 1 << 30);

    return 0;

fail:
    pic_arrays_free(s);
    s->sps = NULL;
    return ret;
}

static int hls_slice_header(HEVCContext *s)
{
    GetBitContext *gb = &s->HEVClc->gb;
    SliceHeader *sh   = &s->sh;
    int i, j, ret;

    // Coded parameters
    sh->first_slice_in_pic_flag = get_bits1(gb);
    if ((IS_IDR(s) || IS_BLA(s)) && sh->first_slice_in_pic_flag) {
        s->seq_decode = (s->seq_decode + 1) & 0xff;
        s->max_ra     = INT_MAX;
        if (IS_IDR(s))
            ff_hevc_clear_refs(s);
    }
    sh->no_output_of_prior_pics_flag = 0;
    if (IS_IRAP(s))
        sh->no_output_of_prior_pics_flag = get_bits1(gb);

    sh->pps_id = get_ue_golomb_long(gb);
    if (sh->pps_id >= MAX_PPS_COUNT || !s->pps_list[sh->pps_id]) {
        av_log(s->avctx, AV_LOG_ERROR, "PPS id out of range: %d\n", sh->pps_id);
        return AVERROR_INVALIDDATA;
    }
    if (!sh->first_slice_in_pic_flag &&
        s->pps != (HEVCPPS*)s->pps_list[sh->pps_id]->data) {
        av_log(s->avctx, AV_LOG_ERROR, "PPS changed between slices.\n");
        return AVERROR_INVALIDDATA;
    }
    s->pps = (HEVCPPS*)s->pps_list[sh->pps_id]->data;
    if (s->nal_unit_type == NAL_CRA_NUT && s->last_eos == 1)
        sh->no_output_of_prior_pics_flag = 1;

    if (s->sps != (HEVCSPS*)s->sps_list[s->pps->sps_id]->data) {
        const HEVCSPS* last_sps = s->sps;
        s->sps = (HEVCSPS*)s->sps_list[s->pps->sps_id]->data;
        if (last_sps && IS_IRAP(s) && s->nal_unit_type != NAL_CRA_NUT) {
            if (s->sps->width !=  last_sps->width || s->sps->height != last_sps->height ||
                s->sps->temporal_layer[s->sps->max_sub_layers - 1].max_dec_pic_buffering !=
                last_sps->temporal_layer[last_sps->max_sub_layers - 1].max_dec_pic_buffering)
                sh->no_output_of_prior_pics_flag = 0;
        }
        ff_hevc_clear_refs(s);
        ret = set_sps(s, s->sps);
        if (ret < 0)
            return ret;

        s->seq_decode = (s->seq_decode + 1) & 0xff;
        s->max_ra     = INT_MAX;
    }

    s->avctx->profile = s->sps->ptl.general_ptl.profile_idc;
    s->avctx->level   = s->sps->ptl.general_ptl.level_idc;

    sh->dependent_slice_segment_flag = 0;
    if (!sh->first_slice_in_pic_flag) {
        int slice_address_length;

        if (s->pps->dependent_slice_segments_enabled_flag)
            sh->dependent_slice_segment_flag = get_bits1(gb);

        slice_address_length = av_ceil_log2(s->sps->ctb_width *
                                            s->sps->ctb_height);
        sh->slice_segment_addr = get_bits(gb, slice_address_length);
        if (sh->slice_segment_addr >= s->sps->ctb_width * s->sps->ctb_height) {
            av_log(s->avctx, AV_LOG_ERROR,
                   "Invalid slice segment address: %u.\n",
                   sh->slice_segment_addr);
            return AVERROR_INVALIDDATA;
        }

        if (!sh->dependent_slice_segment_flag) {
            sh->slice_addr = sh->slice_segment_addr;
            s->slice_idx++;
        }
    } else {
        sh->slice_segment_addr = sh->slice_addr = 0;
        s->slice_idx           = 0;
        s->slice_initialized   = 0;
    }

    if (!sh->dependent_slice_segment_flag) {
        s->slice_initialized = 0;

        for (i = 0; i < s->pps->num_extra_slice_header_bits; i++)
            skip_bits(gb, 1);  // slice_reserved_undetermined_flag[]

        sh->slice_type = get_ue_golomb_long(gb);
        if (!(sh->slice_type == I_SLICE ||
              sh->slice_type == P_SLICE ||
              sh->slice_type == B_SLICE)) {
            av_log(s->avctx, AV_LOG_ERROR, "Unknown slice type: %d.\n",
                   sh->slice_type);
            return AVERROR_INVALIDDATA;
        }
        if (IS_IRAP(s) && sh->slice_type != I_SLICE) {
            av_log(s->avctx, AV_LOG_ERROR, "Inter slices in an IRAP frame.\n");
            return AVERROR_INVALIDDATA;
        }

        // when flag is not present, picture is inferred to be output
        sh->pic_output_flag = 1;
        if (s->pps->output_flag_present_flag)
            sh->pic_output_flag = get_bits1(gb);

        if (s->sps->separate_colour_plane_flag)
            sh->colour_plane_id = get_bits(gb, 2);

        if (!IS_IDR(s)) {
            int short_term_ref_pic_set_sps_flag, poc;

            sh->pic_order_cnt_lsb = get_bits(gb, s->sps->log2_max_poc_lsb);
            poc = ff_hevc_compute_poc(s, sh->pic_order_cnt_lsb);
            if (!sh->first_slice_in_pic_flag && poc != s->poc) {
                av_log(s->avctx, AV_LOG_WARNING,
                       "Ignoring POC change between slices: %d -> %d\n", s->poc, poc);
                if (s->avctx->err_recognition & AV_EF_EXPLODE)
                    return AVERROR_INVALIDDATA;
                poc = s->poc;
            }
            s->poc = poc;

            short_term_ref_pic_set_sps_flag = get_bits1(gb);
            if (!short_term_ref_pic_set_sps_flag) {
                ret = ff_hevc_decode_short_term_rps(s, &sh->slice_rps, s->sps, 1);
                if (ret < 0)
                    return ret;

                sh->short_term_rps = &sh->slice_rps;
            } else {
                int numbits, rps_idx;

                if (!s->sps->nb_st_rps) {
                    av_log(s->avctx, AV_LOG_ERROR, "No ref lists in the SPS.\n");
                    return AVERROR_INVALIDDATA;
                }

                numbits = av_ceil_log2(s->sps->nb_st_rps);
                rps_idx = numbits > 0 ? get_bits(gb, numbits) : 0;
                sh->short_term_rps = &s->sps->st_rps[rps_idx];
            }

            ret = decode_lt_rps(s, &sh->long_term_rps, gb);
            if (ret < 0) {
                av_log(s->avctx, AV_LOG_WARNING, "Invalid long term RPS.\n");
                if (s->avctx->err_recognition & AV_EF_EXPLODE)
                    return AVERROR_INVALIDDATA;
            }

            if (s->sps->sps_temporal_mvp_enabled_flag)
                sh->slice_temporal_mvp_enabled_flag = get_bits1(gb);
            else
                sh->slice_temporal_mvp_enabled_flag = 0;
        } else {
            s->sh.short_term_rps = NULL;
            s->poc               = 0;
        }

        /* 8.3.1 */
        if (s->temporal_id == 0 &&
            s->nal_unit_type != NAL_TRAIL_N &&
            s->nal_unit_type != NAL_TSA_N   &&
            s->nal_unit_type != NAL_STSA_N  &&
            s->nal_unit_type != NAL_RADL_N  &&
            s->nal_unit_type != NAL_RADL_R  &&
            s->nal_unit_type != NAL_RASL_N  &&
            s->nal_unit_type != NAL_RASL_R)
            s->pocTid0 = s->poc;

        if (s->sps->sao_enabled) {
            sh->slice_sample_adaptive_offset_flag[0] = get_bits1(gb);
            sh->slice_sample_adaptive_offset_flag[1] =
            sh->slice_sample_adaptive_offset_flag[2] = get_bits1(gb);
        } else {
            sh->slice_sample_adaptive_offset_flag[0] = 0;
            sh->slice_sample_adaptive_offset_flag[1] = 0;
            sh->slice_sample_adaptive_offset_flag[2] = 0;
        }

        sh->nb_refs[L0] = sh->nb_refs[L1] = 0;
        if (sh->slice_type == P_SLICE || sh->slice_type == B_SLICE) {
            int nb_refs;

            sh->nb_refs[L0] = s->pps->num_ref_idx_l0_default_active;
            if (sh->slice_type == B_SLICE)
                sh->nb_refs[L1] = s->pps->num_ref_idx_l1_default_active;

            if (get_bits1(gb)) { // num_ref_idx_active_override_flag
                sh->nb_refs[L0] = get_ue_golomb_long(gb) + 1;
                if (sh->slice_type == B_SLICE)
                    sh->nb_refs[L1] = get_ue_golomb_long(gb) + 1;
            }
            if (sh->nb_refs[L0] > MAX_REFS || sh->nb_refs[L1] > MAX_REFS) {
                av_log(s->avctx, AV_LOG_ERROR, "Too many refs: %d/%d.\n",
                       sh->nb_refs[L0], sh->nb_refs[L1]);
                return AVERROR_INVALIDDATA;
            }

            sh->rpl_modification_flag[0] = 0;
            sh->rpl_modification_flag[1] = 0;
            nb_refs = ff_hevc_frame_nb_refs(s);
            if (!nb_refs) {
                av_log(s->avctx, AV_LOG_ERROR, "Zero refs for a frame with P or B slices.\n");
                return AVERROR_INVALIDDATA;
            }

            if (s->pps->lists_modification_present_flag && nb_refs > 1) {
                sh->rpl_modification_flag[0] = get_bits1(gb);
                if (sh->rpl_modification_flag[0]) {
                    for (i = 0; i < sh->nb_refs[L0]; i++)
                        sh->list_entry_lx[0][i] = get_bits(gb, av_ceil_log2(nb_refs));
                }

                if (sh->slice_type == B_SLICE) {
                    sh->rpl_modification_flag[1] = get_bits1(gb);
                    if (sh->rpl_modification_flag[1] == 1)
                        for (i = 0; i < sh->nb_refs[L1]; i++)
                            sh->list_entry_lx[1][i] = get_bits(gb, av_ceil_log2(nb_refs));
                }
            }

            if (sh->slice_type == B_SLICE)
                sh->mvd_l1_zero_flag = get_bits1(gb);

            if (s->pps->cabac_init_present_flag)
                sh->cabac_init_flag = get_bits1(gb);
            else
                sh->cabac_init_flag = 0;

            sh->collocated_ref_idx = 0;
            if (sh->slice_temporal_mvp_enabled_flag) {
                sh->collocated_list = L0;
                if (sh->slice_type == B_SLICE)
                    sh->collocated_list = !get_bits1(gb);

                if (sh->nb_refs[sh->collocated_list] > 1) {
                    sh->collocated_ref_idx = get_ue_golomb_long(gb);
                    if (sh->collocated_ref_idx >= sh->nb_refs[sh->collocated_list]) {
                        av_log(s->avctx, AV_LOG_ERROR,
                               "Invalid collocated_ref_idx: %d.\n",
                               sh->collocated_ref_idx);
                        return AVERROR_INVALIDDATA;
                    }
                }
            }

            if ((s->pps->weighted_pred_flag   && sh->slice_type == P_SLICE) ||
                (s->pps->weighted_bipred_flag && sh->slice_type == B_SLICE)) {
                pred_weight_table(s, gb);
            }

            sh->max_num_merge_cand = 5 - get_ue_golomb_long(gb);
            if (sh->max_num_merge_cand < 1 || sh->max_num_merge_cand > 5) {
                av_log(s->avctx, AV_LOG_ERROR,
                       "Invalid number of merging MVP candidates: %d.\n",
                       sh->max_num_merge_cand);
                return AVERROR_INVALIDDATA;
            }
        }

        sh->slice_qp_delta = get_se_golomb(gb);

        if (s->pps->pic_slice_level_chroma_qp_offsets_present_flag) {
            sh->slice_cb_qp_offset = get_se_golomb(gb);
            sh->slice_cr_qp_offset = get_se_golomb(gb);
        } else {
            sh->slice_cb_qp_offset = 0;
            sh->slice_cr_qp_offset = 0;
        }

        if (s->pps->chroma_qp_offset_list_enabled_flag)
            sh->cu_chroma_qp_offset_enabled_flag = get_bits1(gb);
        else
            sh->cu_chroma_qp_offset_enabled_flag = 0;

        if (s->pps->deblocking_filter_control_present_flag) {
            int deblocking_filter_override_flag = 0;

            if (s->pps->deblocking_filter_override_enabled_flag)
                deblocking_filter_override_flag = get_bits1(gb);

            if (deblocking_filter_override_flag) {
                sh->disable_deblocking_filter_flag = get_bits1(gb);
                if (!sh->disable_deblocking_filter_flag) {
                    sh->beta_offset = get_se_golomb(gb) * 2;
                    sh->tc_offset   = get_se_golomb(gb) * 2;
                }
            } else {
                sh->disable_deblocking_filter_flag = s->pps->disable_dbf;
                sh->beta_offset                    = s->pps->beta_offset;
                sh->tc_offset                      = s->pps->tc_offset;
            }
        } else {
            sh->disable_deblocking_filter_flag = 0;
            sh->beta_offset                    = 0;
            sh->tc_offset                      = 0;
        }

        if (s->pps->seq_loop_filter_across_slices_enabled_flag &&
            (sh->slice_sample_adaptive_offset_flag[0] ||
             sh->slice_sample_adaptive_offset_flag[1] ||
             !sh->disable_deblocking_filter_flag)) {
            sh->slice_loop_filter_across_slices_enabled_flag = get_bits1(gb);
        } else {
            sh->slice_loop_filter_across_slices_enabled_flag = s->pps->seq_loop_filter_across_slices_enabled_flag;
        }
    } else if (!s->slice_initialized) {
        av_log(s->avctx, AV_LOG_ERROR, "Independent slice segment missing.\n");
        return AVERROR_INVALIDDATA;
    }

    sh->num_entry_point_offsets = 0;
    if (s->pps->tiles_enabled_flag || s->pps->entropy_coding_sync_enabled_flag) {
        sh->num_entry_point_offsets = get_ue_golomb_long(gb);
        if (sh->num_entry_point_offsets > 0) {
            int offset_len = get_ue_golomb_long(gb) + 1;
            int segments = offset_len >> 4;
            int rest = (offset_len & 15);
            av_freep(&sh->entry_point_offset);
            av_freep(&sh->offset);
            av_freep(&sh->size);
            sh->entry_point_offset = av_malloc_array(sh->num_entry_point_offsets, sizeof(int));
            sh->offset = av_malloc_array(sh->num_entry_point_offsets, sizeof(int));
            sh->size = av_malloc_array(sh->num_entry_point_offsets, sizeof(int));
            if (!sh->entry_point_offset || !sh->offset || !sh->size) {
                sh->num_entry_point_offsets = 0;
                av_log(s->avctx, AV_LOG_ERROR, "Failed to allocate memory\n");
                return AVERROR(ENOMEM);
            }
            for (i = 0; i < sh->num_entry_point_offsets; i++) {
                int val = 0;
                for (j = 0; j < segments; j++) {
                    val <<= 16;
                    val += get_bits(gb, 16);
                }
                if (rest) {
                    val <<= rest;
                    val += get_bits(gb, rest);
                }
                sh->entry_point_offset[i] = val + 1; // +1; // +1 to get the size
            }
            if (s->threads_number > 1 && (s->pps->num_tile_rows > 1 || s->pps->num_tile_columns > 1)) {
                s->enable_parallel_tiles = 0; // TODO: you can enable tiles in parallel here
                s->threads_number = 1;
            } else
                s->enable_parallel_tiles = 0;
        } else
            s->enable_parallel_tiles = 0;
    }

    if (s->pps->slice_header_extension_present_flag) {
        unsigned int length = get_ue_golomb_long(gb);
        if (length*8LL > get_bits_left(gb)) {
            av_log(s->avctx, AV_LOG_ERROR, "too many slice_header_extension_data_bytes\n");
            return AVERROR_INVALIDDATA;
        }
        for (i = 0; i < length; i++)
            skip_bits(gb, 8);  // slice_header_extension_data_byte
    }

    // Inferred parameters
    sh->slice_qp = 26U + s->pps->pic_init_qp_minus26 + sh->slice_qp_delta;
    if (sh->slice_qp > 51 ||
        sh->slice_qp < -s->sps->qp_bd_offset) {
        av_log(s->avctx, AV_LOG_ERROR,
               "The slice_qp %d is outside the valid range "
               "[%d, 51].\n",
               sh->slice_qp,
               -s->sps->qp_bd_offset);
        return AVERROR_INVALIDDATA;
    }

    sh->slice_ctb_addr_rs = sh->slice_segment_addr;

    if (!s->sh.slice_ctb_addr_rs && s->sh.dependent_slice_segment_flag) {
        av_log(s->avctx, AV_LOG_ERROR, "Impossible slice segment.\n");
        return AVERROR_INVALIDDATA;
    }

    if (get_bits_left(gb) < 0) {
        av_log(s->avctx, AV_LOG_ERROR,
               "Overread slice header by %d bits\n", -get_bits_left(gb));
        return AVERROR_INVALIDDATA;
    }

    s->HEVClc->first_qp_group = !s->sh.dependent_slice_segment_flag;

    if (!s->pps->cu_qp_delta_enabled_flag)
        s->HEVClc->qp_y = s->sh.slice_qp;

    s->slice_initialized = 1;
    s->HEVClc->tu.cu_qp_offset_cb = 0;
    s->HEVClc->tu.cu_qp_offset_cr = 0;

    return 0;
}

#define CTB(tab, x, y) ((tab)[(y) * s->sps->ctb_width + (x)])

#define SET_SAO(elem, value)                            \
do {                                                    \
    if (!sao_merge_up_flag && !sao_merge_left_flag)     \
        sao->elem = value;                              \
    else if (sao_merge_left_flag)                       \
        sao->elem = CTB(s->sao, rx-1, ry).elem;         \
    else if (sao_merge_up_flag)                         \
        sao->elem = CTB(s->sao, rx, ry-1).elem;         \
    else                                                \
        sao->elem = 0;                                  \
} while (0)

static void hls_sao_param(HEVCContext *s, int rx, int ry)
{
    HEVCLocalContext *lc    = s->HEVClc;
    int sao_merge_left_flag = 0;
    int sao_merge_up_flag   = 0;
    SAOParams *sao          = &CTB(s->sao, rx, ry);
    int c_idx, i;

    if (s->sh.slice_sample_adaptive_offset_flag[0] ||
        s->sh.slice_sample_adaptive_offset_flag[1]) {
        if (rx > 0) {
            if (lc->ctb_left_flag)
                sao_merge_left_flag = ff_hevc_sao_merge_flag_decode(s);
        }
        if (ry > 0 && !sao_merge_left_flag) {
            if (lc->ctb_up_flag)
                sao_merge_up_flag = ff_hevc_sao_merge_flag_decode(s);
        }
    }

    for (c_idx = 0; c_idx < 3; c_idx++) {
        int log2_sao_offset_scale = c_idx == 0 ? s->pps->log2_sao_offset_scale_luma :
                                                 s->pps->log2_sao_offset_scale_chroma;

        if (!s->sh.slice_sample_adaptive_offset_flag[c_idx]) {
            sao->type_idx[c_idx] = SAO_NOT_APPLIED;
            continue;
        }

        if (c_idx == 2) {
            sao->type_idx[2] = sao->type_idx[1];
            sao->eo_class[2] = sao->eo_class[1];
        } else {
            SET_SAO(type_idx[c_idx], ff_hevc_sao_type_idx_decode(s));
        }

        if (sao->type_idx[c_idx] == SAO_NOT_APPLIED)
            continue;

        for (i = 0; i < 4; i++)
            SET_SAO(offset_abs[c_idx][i], ff_hevc_sao_offset_abs_decode(s));

        if (sao->type_idx[c_idx] == SAO_BAND) {
            for (i = 0; i < 4; i++) {
                if (sao->offset_abs[c_idx][i]) {
                    SET_SAO(offset_sign[c_idx][i],
                            ff_hevc_sao_offset_sign_decode(s));
                } else {
                    sao->offset_sign[c_idx][i] = 0;
                }
            }
            SET_SAO(band_position[c_idx], ff_hevc_sao_band_position_decode(s));
        } else if (c_idx != 2) {
            SET_SAO(eo_class[c_idx], ff_hevc_sao_eo_class_decode(s));
        }

        // Inferred parameters
        sao->offset_val[c_idx][0] = 0;
        for (i = 0; i < 4; i++) {
            sao->offset_val[c_idx][i + 1] = sao->offset_abs[c_idx][i];
            if (sao->type_idx[c_idx] == SAO_EDGE) {
                if (i > 1)
                    sao->offset_val[c_idx][i + 1] = -sao->offset_val[c_idx][i + 1];
            } else if (sao->offset_sign[c_idx][i]) {
                sao->offset_val[c_idx][i + 1] = -sao->offset_val[c_idx][i + 1];
            }
            sao->offset_val[c_idx][i + 1] <<= log2_sao_offset_scale;
        }
    }
}

#undef SET_SAO
#undef CTB

static int hls_cross_component_pred(HEVCContext *s, int idx) {
    HEVCLocalContext *lc    = s->HEVClc;
    int log2_res_scale_abs_plus1 = ff_hevc_log2_res_scale_abs(s, idx);

    if (log2_res_scale_abs_plus1 !=  0) {
        int res_scale_sign_flag = ff_hevc_res_scale_sign_flag(s, idx);
        lc->tu.res_scale_val = (1 << (log2_res_scale_abs_plus1 - 1)) *
                               (1 - 2 * res_scale_sign_flag);
    } else {
        lc->tu.res_scale_val = 0;
    }


    return 0;
}

static int hls_transform_unit(HEVCContext *s, int x0, int y0,
                              int xBase, int yBase, int cb_xBase, int cb_yBase,
                              int log2_cb_size, int log2_trafo_size,
                              int trafo_depth, int blk_idx,
                              int cbf_luma, int *cbf_cb, int *cbf_cr)
{
    HEVCLocalContext *lc = s->HEVClc;
    const int log2_trafo_size_c = log2_trafo_size - s->sps->hshift[1];
    int i;

    if (lc->cu.pred_mode == MODE_INTRA) {
        int trafo_size = 1 << log2_trafo_size;
        ff_hevc_set_neighbour_available(s, x0, y0, trafo_size, trafo_size);

        s->hpc.intra_pred[log2_trafo_size - 2](s, x0, y0, 0);
    }

    if (cbf_luma || cbf_cb[0] || cbf_cr[0] ||
        (s->sps->chroma_format_idc == 2 && (cbf_cb[1] || cbf_cr[1]))) {
        int scan_idx   = SCAN_DIAG;
        int scan_idx_c = SCAN_DIAG;
        int cbf_chroma = cbf_cb[0] || cbf_cr[0] ||
                         (s->sps->chroma_format_idc == 2 &&
                         (cbf_cb[1] || cbf_cr[1]));

        if (s->pps->cu_qp_delta_enabled_flag && !lc->tu.is_cu_qp_delta_coded) {
            lc->tu.cu_qp_delta = ff_hevc_cu_qp_delta_abs(s);
            if (lc->tu.cu_qp_delta != 0)
                if (ff_hevc_cu_qp_delta_sign_flag(s) == 1)
                    lc->tu.cu_qp_delta = -lc->tu.cu_qp_delta;
            lc->tu.is_cu_qp_delta_coded = 1;

            if (lc->tu.cu_qp_delta < -(26 + s->sps->qp_bd_offset / 2) ||
                lc->tu.cu_qp_delta >  (25 + s->sps->qp_bd_offset / 2)) {
                av_log(s->avctx, AV_LOG_ERROR,
                       "The cu_qp_delta %d is outside the valid range "
                       "[%d, %d].\n",
                       lc->tu.cu_qp_delta,
                       -(26 + s->sps->qp_bd_offset / 2),
                        (25 + s->sps->qp_bd_offset / 2));
                return AVERROR_INVALIDDATA;
            }

            ff_hevc_set_qPy(s, cb_xBase, cb_yBase, log2_cb_size);
        }

        if (s->sh.cu_chroma_qp_offset_enabled_flag && cbf_chroma &&
            !lc->cu.cu_transquant_bypass_flag  &&  !lc->tu.is_cu_chroma_qp_offset_coded) {
            int cu_chroma_qp_offset_flag = ff_hevc_cu_chroma_qp_offset_flag(s);
            if (cu_chroma_qp_offset_flag) {
                int cu_chroma_qp_offset_idx  = 0;
                if (s->pps->chroma_qp_offset_list_len_minus1 > 0) {
                    cu_chroma_qp_offset_idx = ff_hevc_cu_chroma_qp_offset_idx(s);
                    av_log(s->avctx, AV_LOG_ERROR,
                        "cu_chroma_qp_offset_idx not yet tested.\n");
                }
                lc->tu.cu_qp_offset_cb = s->pps->cb_qp_offset_list[cu_chroma_qp_offset_idx];
                lc->tu.cu_qp_offset_cr = s->pps->cr_qp_offset_list[cu_chroma_qp_offset_idx];
            } else {
                lc->tu.cu_qp_offset_cb = 0;
                lc->tu.cu_qp_offset_cr = 0;
            }
            lc->tu.is_cu_chroma_qp_offset_coded = 1;
        }

        if (lc->cu.pred_mode == MODE_INTRA && log2_trafo_size < 4) {
            if (lc->tu.intra_pred_mode >= 6 &&
                lc->tu.intra_pred_mode <= 14) {
                scan_idx = SCAN_VERT;
            } else if (lc->tu.intra_pred_mode >= 22 &&
                       lc->tu.intra_pred_mode <= 30) {
                scan_idx = SCAN_HORIZ;
            }

            if (lc->tu.intra_pred_mode_c >=  6 &&
                lc->tu.intra_pred_mode_c <= 14) {
                scan_idx_c = SCAN_VERT;
            } else if (lc->tu.intra_pred_mode_c >= 22 &&
                       lc->tu.intra_pred_mode_c <= 30) {
                scan_idx_c = SCAN_HORIZ;
            }
        }

        lc->tu.cross_pf = 0;

        if (cbf_luma)
            ff_hevc_hls_residual_coding(s, x0, y0, log2_trafo_size, scan_idx, 0);
        if (log2_trafo_size > 2 || s->sps->chroma_format_idc == 3) {
            int trafo_size_h = 1 << (log2_trafo_size_c + s->sps->hshift[1]);
            int trafo_size_v = 1 << (log2_trafo_size_c + s->sps->vshift[1]);
            lc->tu.cross_pf  = (s->pps->cross_component_prediction_enabled_flag && cbf_luma &&
                                (lc->cu.pred_mode == MODE_INTER ||
                                 (lc->tu.chroma_mode_c ==  4)));

            if (lc->tu.cross_pf) {
                hls_cross_component_pred(s, 0);
            }
            for (i = 0; i < (s->sps->chroma_format_idc == 2 ? 2 : 1); i++) {
                if (lc->cu.pred_mode == MODE_INTRA) {
                    ff_hevc_set_neighbour_available(s, x0, y0 + (i << log2_trafo_size_c), trafo_size_h, trafo_size_v);
                    s->hpc.intra_pred[log2_trafo_size_c - 2](s, x0, y0 + (i << log2_trafo_size_c), 1);
                }
                if (cbf_cb[i])
                    ff_hevc_hls_residual_coding(s, x0, y0 + (i << log2_trafo_size_c),
                                                log2_trafo_size_c, scan_idx_c, 1);
                else
                    if (lc->tu.cross_pf) {
                        ptrdiff_t stride = s->frame->linesize[1];
                        int hshift = s->sps->hshift[1];
                        int vshift = s->sps->vshift[1];
                        int16_t *coeffs_y = (int16_t*)lc->edge_emu_buffer;
                        int16_t *coeffs   = (int16_t*)lc->edge_emu_buffer2;
                        int size = 1 << log2_trafo_size_c;

                        uint8_t *dst = &s->frame->data[1][(y0 >> vshift) * stride +
                                                              ((x0 >> hshift) << s->sps->pixel_shift)];
                        for (i = 0; i < (size * size); i++) {
                            coeffs[i] = ((lc->tu.res_scale_val * coeffs_y[i]) >> 3);
                        }
                        s->hevcdsp.transform_add[log2_trafo_size_c-2](dst, coeffs, stride);
                    }
            }

            if (lc->tu.cross_pf) {
                hls_cross_component_pred(s, 1);
            }
            for (i = 0; i < (s->sps->chroma_format_idc == 2 ? 2 : 1); i++) {
                if (lc->cu.pred_mode == MODE_INTRA) {
                    ff_hevc_set_neighbour_available(s, x0, y0 + (i << log2_trafo_size_c), trafo_size_h, trafo_size_v);
                    s->hpc.intra_pred[log2_trafo_size_c - 2](s, x0, y0 + (i << log2_trafo_size_c), 2);
                }
                if (cbf_cr[i])
                    ff_hevc_hls_residual_coding(s, x0, y0 + (i << log2_trafo_size_c),
                                                log2_trafo_size_c, scan_idx_c, 2);
                else
                    if (lc->tu.cross_pf) {
                        ptrdiff_t stride = s->frame->linesize[2];
                        int hshift = s->sps->hshift[2];
                        int vshift = s->sps->vshift[2];
                        int16_t *coeffs_y = (int16_t*)lc->edge_emu_buffer;
                        int16_t *coeffs   = (int16_t*)lc->edge_emu_buffer2;
                        int size = 1 << log2_trafo_size_c;

                        uint8_t *dst = &s->frame->data[2][(y0 >> vshift) * stride +
                                                          ((x0 >> hshift) << s->sps->pixel_shift)];
                        for (i = 0; i < (size * size); i++) {
                            coeffs[i] = ((lc->tu.res_scale_val * coeffs_y[i]) >> 3);
                        }
                        s->hevcdsp.transform_add[log2_trafo_size_c-2](dst, coeffs, stride);
                    }
            }
        } else if (blk_idx == 3) {
            int trafo_size_h = 1 << (log2_trafo_size + 1);
            int trafo_size_v = 1 << (log2_trafo_size + s->sps->vshift[1]);
            for (i = 0; i < (s->sps->chroma_format_idc == 2 ? 2 : 1); i++) {
                if (lc->cu.pred_mode == MODE_INTRA) {
                    ff_hevc_set_neighbour_available(s, xBase, yBase + (i << log2_trafo_size),
                                                    trafo_size_h, trafo_size_v);
                    s->hpc.intra_pred[log2_trafo_size - 2](s, xBase, yBase + (i << log2_trafo_size), 1);
                }
                if (cbf_cb[i])
                    ff_hevc_hls_residual_coding(s, xBase, yBase + (i << log2_trafo_size),
                                                log2_trafo_size, scan_idx_c, 1);
            }
            for (i = 0; i < (s->sps->chroma_format_idc == 2 ? 2 : 1); i++) {
                if (lc->cu.pred_mode == MODE_INTRA) {
                    ff_hevc_set_neighbour_available(s, xBase, yBase + (i << log2_trafo_size),
                                                trafo_size_h, trafo_size_v);
                    s->hpc.intra_pred[log2_trafo_size - 2](s, xBase, yBase + (i << log2_trafo_size), 2);
                }
                if (cbf_cr[i])
                    ff_hevc_hls_residual_coding(s, xBase, yBase + (i << log2_trafo_size),
                                                log2_trafo_size, scan_idx_c, 2);
            }
        }
    } else if (lc->cu.pred_mode == MODE_INTRA) {
        if (log2_trafo_size > 2 || s->sps->chroma_format_idc == 3) {
            int trafo_size_h = 1 << (log2_trafo_size_c + s->sps->hshift[1]);
            int trafo_size_v = 1 << (log2_trafo_size_c + s->sps->vshift[1]);
            ff_hevc_set_neighbour_available(s, x0, y0, trafo_size_h, trafo_size_v);
            s->hpc.intra_pred[log2_trafo_size_c - 2](s, x0, y0, 1);
            s->hpc.intra_pred[log2_trafo_size_c - 2](s, x0, y0, 2);
            if (s->sps->chroma_format_idc == 2) {
                ff_hevc_set_neighbour_available(s, x0, y0 + (1 << log2_trafo_size_c),
                                                trafo_size_h, trafo_size_v);
                s->hpc.intra_pred[log2_trafo_size_c - 2](s, x0, y0 + (1 << log2_trafo_size_c), 1);
                s->hpc.intra_pred[log2_trafo_size_c - 2](s, x0, y0 + (1 << log2_trafo_size_c), 2);
            }
        } else if (blk_idx == 3) {
            int trafo_size_h = 1 << (log2_trafo_size + 1);
            int trafo_size_v = 1 << (log2_trafo_size + s->sps->vshift[1]);
            ff_hevc_set_neighbour_available(s, xBase, yBase,
                                            trafo_size_h, trafo_size_v);
            s->hpc.intra_pred[log2_trafo_size - 2](s, xBase, yBase, 1);
            s->hpc.intra_pred[log2_trafo_size - 2](s, xBase, yBase, 2);
            if (s->sps->chroma_format_idc == 2) {
                ff_hevc_set_neighbour_available(s, xBase, yBase + (1 << (log2_trafo_size)),
                                                trafo_size_h, trafo_size_v);
                s->hpc.intra_pred[log2_trafo_size - 2](s, xBase, yBase + (1 << (log2_trafo_size)), 1);
                s->hpc.intra_pred[log2_trafo_size - 2](s, xBase, yBase + (1 << (log2_trafo_size)), 2);
            }
        }
    }

    return 0;
}

static void set_deblocking_bypass(HEVCContext *s, int x0, int y0, int log2_cb_size)
{
    int cb_size          = 1 << log2_cb_size;
    int log2_min_pu_size = s->sps->log2_min_pu_size;

    int min_pu_width     = s->sps->min_pu_width;
    int x_end = FFMIN(x0 + cb_size, s->sps->width);
    int y_end = FFMIN(y0 + cb_size, s->sps->height);
    int i, j;

    for (j = (y0 >> log2_min_pu_size); j < (y_end >> log2_min_pu_size); j++)
        for (i = (x0 >> log2_min_pu_size); i < (x_end >> log2_min_pu_size); i++)
            s->is_pcm[i + j * min_pu_width] = 2;
}

static int hls_transform_tree(HEVCContext *s, int x0, int y0,
                              int xBase, int yBase, int cb_xBase, int cb_yBase,
                              int log2_cb_size, int log2_trafo_size,
                              int trafo_depth, int blk_idx,
                              const int *base_cbf_cb, const int *base_cbf_cr)
{
    HEVCLocalContext *lc = s->HEVClc;
    uint8_t split_transform_flag;
    int cbf_cb[2];
    int cbf_cr[2];
    int ret;

    cbf_cb[0] = base_cbf_cb[0];
    cbf_cb[1] = base_cbf_cb[1];
    cbf_cr[0] = base_cbf_cr[0];
    cbf_cr[1] = base_cbf_cr[1];

    if (lc->cu.intra_split_flag) {
        if (trafo_depth == 1) {
            lc->tu.intra_pred_mode   = lc->pu.intra_pred_mode[blk_idx];
            if (s->sps->chroma_format_idc == 3) {
                lc->tu.intra_pred_mode_c = lc->pu.intra_pred_mode_c[blk_idx];
                lc->tu.chroma_mode_c     = lc->pu.chroma_mode_c[blk_idx];
            } else {
                lc->tu.intra_pred_mode_c = lc->pu.intra_pred_mode_c[0];
                lc->tu.chroma_mode_c     = lc->pu.chroma_mode_c[0];
            }
        }
    } else {
        lc->tu.intra_pred_mode   = lc->pu.intra_pred_mode[0];
        lc->tu.intra_pred_mode_c = lc->pu.intra_pred_mode_c[0];
        lc->tu.chroma_mode_c     = lc->pu.chroma_mode_c[0];
    }

    if (log2_trafo_size <= s->sps->log2_max_trafo_size &&
        log2_trafo_size >  s->sps->log2_min_tb_size    &&
        trafo_depth     < lc->cu.max_trafo_depth       &&
        !(lc->cu.intra_split_flag && trafo_depth == 0)) {
        split_transform_flag = ff_hevc_split_transform_flag_decode(s, log2_trafo_size);
    } else {
        int inter_split = s->sps->max_transform_hierarchy_depth_inter == 0 &&
                          lc->cu.pred_mode == MODE_INTER &&
                          lc->cu.part_mode != PART_2Nx2N &&
                          trafo_depth == 0;

        split_transform_flag = log2_trafo_size > s->sps->log2_max_trafo_size ||
                               (lc->cu.intra_split_flag && trafo_depth == 0) ||
                               inter_split;
    }

    if (log2_trafo_size > 2 || s->sps->chroma_format_idc == 3) {
        if (trafo_depth == 0 || cbf_cb[0]) {
            cbf_cb[0] = ff_hevc_cbf_cb_cr_decode(s, trafo_depth);
            if (s->sps->chroma_format_idc == 2 && (!split_transform_flag || log2_trafo_size == 3)) {
                cbf_cb[1] = ff_hevc_cbf_cb_cr_decode(s, trafo_depth);
            }
        }

        if (trafo_depth == 0 || cbf_cr[0]) {
            cbf_cr[0] = ff_hevc_cbf_cb_cr_decode(s, trafo_depth);
            if (s->sps->chroma_format_idc == 2 && (!split_transform_flag || log2_trafo_size == 3)) {
                cbf_cr[1] = ff_hevc_cbf_cb_cr_decode(s, trafo_depth);
            }
        }
    }

    if (split_transform_flag) {
        const int trafo_size_split = 1 << (log2_trafo_size - 1);
        const int x1 = x0 + trafo_size_split;
        const int y1 = y0 + trafo_size_split;

#define SUBDIVIDE(x, y, idx)                                                    \
do {                                                                            \
    ret = hls_transform_tree(s, x, y, x0, y0, cb_xBase, cb_yBase, log2_cb_size, \
                             log2_trafo_size - 1, trafo_depth + 1, idx,         \
                             cbf_cb, cbf_cr);                                   \
    if (ret < 0)                                                                \
        return ret;                                                             \
} while (0)

        SUBDIVIDE(x0, y0, 0);
        SUBDIVIDE(x1, y0, 1);
        SUBDIVIDE(x0, y1, 2);
        SUBDIVIDE(x1, y1, 3);

#undef SUBDIVIDE
    } else {
        int min_tu_size      = 1 << s->sps->log2_min_tb_size;
        int log2_min_tu_size = s->sps->log2_min_tb_size;
        int min_tu_width     = s->sps->min_tb_width;
        int cbf_luma         = 1;

        if (lc->cu.pred_mode == MODE_INTRA || trafo_depth != 0 ||
            cbf_cb[0] || cbf_cr[0] ||
            (s->sps->chroma_format_idc == 2 && (cbf_cb[1] || cbf_cr[1]))) {
            cbf_luma = ff_hevc_cbf_luma_decode(s, trafo_depth);
        }

        ret = hls_transform_unit(s, x0, y0, xBase, yBase, cb_xBase, cb_yBase,
                                 log2_cb_size, log2_trafo_size, trafo_depth,
                                 blk_idx, cbf_luma, cbf_cb, cbf_cr);
        if (ret < 0)
            return ret;
        // TODO: store cbf_luma somewhere else
        if (cbf_luma) {
            int i, j;
            for (i = 0; i < (1 << log2_trafo_size); i += min_tu_size)
                for (j = 0; j < (1 << log2_trafo_size); j += min_tu_size) {
                    int x_tu = (x0 + j) >> log2_min_tu_size;
                    int y_tu = (y0 + i) >> log2_min_tu_size;
                    s->cbf_luma[y_tu * min_tu_width + x_tu] = 1;
                }
        }
        if (!s->sh.disable_deblocking_filter_flag) {
            ff_hevc_deblocking_boundary_strengths(s, x0, y0, log2_trafo_size);
            if (s->pps->transquant_bypass_enable_flag &&
                lc->cu.cu_transquant_bypass_flag)
                set_deblocking_bypass(s, x0, y0, log2_trafo_size);
        }
    }
    return 0;
}

static int hls_pcm_sample(HEVCContext *s, int x0, int y0, int log2_cb_size)
{
    HEVCLocalContext *lc = s->HEVClc;
    GetBitContext gb;
    int cb_size   = 1 << log2_cb_size;
    int stride0   = s->frame->linesize[0];
    uint8_t *dst0 = &s->frame->data[0][y0 * stride0 + (x0 << s->sps->pixel_shift)];
    int   stride1 = s->frame->linesize[1];
    uint8_t *dst1 = &s->frame->data[1][(y0 >> s->sps->vshift[1]) * stride1 + ((x0 >> s->sps->hshift[1]) << s->sps->pixel_shift)];
    int   stride2 = s->frame->linesize[2];
    uint8_t *dst2 = &s->frame->data[2][(y0 >> s->sps->vshift[2]) * stride2 + ((x0 >> s->sps->hshift[2]) << s->sps->pixel_shift)];

    int length         = cb_size * cb_size * s->sps->pcm.bit_depth +
                         (((cb_size >> s->sps->hshift[1]) * (cb_size >> s->sps->vshift[1])) +
                          ((cb_size >> s->sps->hshift[2]) * (cb_size >> s->sps->vshift[2]))) *
                          s->sps->pcm.bit_depth_chroma;
    const uint8_t *pcm = skip_bytes(&lc->cc, (length + 7) >> 3);
    int ret;

    if (!s->sh.disable_deblocking_filter_flag)
        ff_hevc_deblocking_boundary_strengths(s, x0, y0, log2_cb_size);

    ret = init_get_bits(&gb, pcm, length);
    if (ret < 0)
        return ret;

    s->hevcdsp.put_pcm(dst0, stride0, cb_size, cb_size,     &gb, s->sps->pcm.bit_depth);
    s->hevcdsp.put_pcm(dst1, stride1,
                       cb_size >> s->sps->hshift[1],
                       cb_size >> s->sps->vshift[1],
                       &gb, s->sps->pcm.bit_depth_chroma);
    s->hevcdsp.put_pcm(dst2, stride2,
                       cb_size >> s->sps->hshift[2],
                       cb_size >> s->sps->vshift[2],
                       &gb, s->sps->pcm.bit_depth_chroma);
    return 0;
}

/**
 * 8.5.3.2.2.1 Luma sample unidirectional interpolation process
 *
 * @param s HEVC decoding context
 * @param dst target buffer for block data at block position
 * @param dststride stride of the dst buffer
 * @param ref reference picture buffer at origin (0, 0)
 * @param mv motion vector (relative to block position) to get pixel data from
 * @param x_off horizontal position of block from origin (0, 0)
 * @param y_off vertical position of block from origin (0, 0)
 * @param block_w width of block
 * @param block_h height of block
 * @param luma_weight weighting factor applied to the luma prediction
 * @param luma_offset additive offset applied to the luma prediction value
 */

static void luma_mc_uni(HEVCContext *s, uint8_t *dst, ptrdiff_t dststride,
                        AVFrame *ref, const Mv *mv, int x_off, int y_off,
                        int block_w, int block_h, int luma_weight, int luma_offset)
{
    HEVCLocalContext *lc = s->HEVClc;
    uint8_t *src         = ref->data[0];
    ptrdiff_t srcstride  = ref->linesize[0];
    int pic_width        = s->sps->width;
    int pic_height       = s->sps->height;
    int mx               = mv->x & 3;
    int my               = mv->y & 3;
    int weight_flag      = (s->sh.slice_type == P_SLICE && s->pps->weighted_pred_flag) ||
                           (s->sh.slice_type == B_SLICE && s->pps->weighted_bipred_flag);
    int idx              = ff_hevc_pel_weight[block_w];

    x_off += mv->x >> 2;
    y_off += mv->y >> 2;
    src   += y_off * srcstride + (x_off << s->sps->pixel_shift);

    if (x_off < QPEL_EXTRA_BEFORE || y_off < QPEL_EXTRA_AFTER ||
        x_off >= pic_width - block_w - QPEL_EXTRA_AFTER ||
        y_off >= pic_height - block_h - QPEL_EXTRA_AFTER) {
        const int edge_emu_stride = EDGE_EMU_BUFFER_STRIDE << s->sps->pixel_shift;
        int offset     = QPEL_EXTRA_BEFORE * srcstride       + (QPEL_EXTRA_BEFORE << s->sps->pixel_shift);
        int buf_offset = QPEL_EXTRA_BEFORE * edge_emu_stride + (QPEL_EXTRA_BEFORE << s->sps->pixel_shift);

        s->vdsp.emulated_edge_mc(lc->edge_emu_buffer, src - offset,
                                 edge_emu_stride, srcstride,
                                 block_w + QPEL_EXTRA,
                                 block_h + QPEL_EXTRA,
                                 x_off - QPEL_EXTRA_BEFORE, y_off - QPEL_EXTRA_BEFORE,
                                 pic_width, pic_height);
        src = lc->edge_emu_buffer + buf_offset;
        srcstride = edge_emu_stride;
    }

    if (!weight_flag)
        s->hevcdsp.put_hevc_qpel_uni[idx][!!my][!!mx](dst, dststride, src, srcstride,
                                                      block_h, mx, my, block_w);
    else
        s->hevcdsp.put_hevc_qpel_uni_w[idx][!!my][!!mx](dst, dststride, src, srcstride,
                                                        block_h, s->sh.luma_log2_weight_denom,
                                                        luma_weight, luma_offset, mx, my, block_w);
}

/**
 * 8.5.3.2.2.1 Luma sample bidirectional interpolation process
 *
 * @param s HEVC decoding context
 * @param dst target buffer for block data at block position
 * @param dststride stride of the dst buffer
 * @param ref0 reference picture0 buffer at origin (0, 0)
 * @param mv0 motion vector0 (relative to block position) to get pixel data from
 * @param x_off horizontal position of block from origin (0, 0)
 * @param y_off vertical position of block from origin (0, 0)
 * @param block_w width of block
 * @param block_h height of block
 * @param ref1 reference picture1 buffer at origin (0, 0)
 * @param mv1 motion vector1 (relative to block position) to get pixel data from
 * @param current_mv current motion vector structure
 */
 static void luma_mc_bi(HEVCContext *s, uint8_t *dst, ptrdiff_t dststride,
                       AVFrame *ref0, const Mv *mv0, int x_off, int y_off,
                       int block_w, int block_h, AVFrame *ref1, const Mv *mv1, struct MvField *current_mv)
{
    HEVCLocalContext *lc = s->HEVClc;
    ptrdiff_t src0stride  = ref0->linesize[0];
    ptrdiff_t src1stride  = ref1->linesize[0];
    int pic_width        = s->sps->width;
    int pic_height       = s->sps->height;
    int mx0              = mv0->x & 3;
    int my0              = mv0->y & 3;
    int mx1              = mv1->x & 3;
    int my1              = mv1->y & 3;
    int weight_flag      = (s->sh.slice_type == P_SLICE && s->pps->weighted_pred_flag) ||
                           (s->sh.slice_type == B_SLICE && s->pps->weighted_bipred_flag);
    int x_off0           = x_off + (mv0->x >> 2);
    int y_off0           = y_off + (mv0->y >> 2);
    int x_off1           = x_off + (mv1->x >> 2);
    int y_off1           = y_off + (mv1->y >> 2);
    int idx              = ff_hevc_pel_weight[block_w];

    uint8_t *src0  = ref0->data[0] + y_off0 * src0stride + (int)((unsigned)x_off0 << s->sps->pixel_shift);
    uint8_t *src1  = ref1->data[0] + y_off1 * src1stride + (int)((unsigned)x_off1 << s->sps->pixel_shift);

    if (x_off0 < QPEL_EXTRA_BEFORE || y_off0 < QPEL_EXTRA_AFTER ||
        x_off0 >= pic_width - block_w - QPEL_EXTRA_AFTER ||
        y_off0 >= pic_height - block_h - QPEL_EXTRA_AFTER) {
        const int edge_emu_stride = EDGE_EMU_BUFFER_STRIDE << s->sps->pixel_shift;
        int offset     = QPEL_EXTRA_BEFORE * src0stride       + (QPEL_EXTRA_BEFORE << s->sps->pixel_shift);
        int buf_offset = QPEL_EXTRA_BEFORE * edge_emu_stride + (QPEL_EXTRA_BEFORE << s->sps->pixel_shift);

        s->vdsp.emulated_edge_mc(lc->edge_emu_buffer, src0 - offset,
                                 edge_emu_stride, src0stride,
                                 block_w + QPEL_EXTRA,
                                 block_h + QPEL_EXTRA,
                                 x_off0 - QPEL_EXTRA_BEFORE, y_off0 - QPEL_EXTRA_BEFORE,
                                 pic_width, pic_height);
        src0 = lc->edge_emu_buffer + buf_offset;
        src0stride = edge_emu_stride;
    }

    if (x_off1 < QPEL_EXTRA_BEFORE || y_off1 < QPEL_EXTRA_AFTER ||
        x_off1 >= pic_width - block_w - QPEL_EXTRA_AFTER ||
        y_off1 >= pic_height - block_h - QPEL_EXTRA_AFTER) {
        const int edge_emu_stride = EDGE_EMU_BUFFER_STRIDE << s->sps->pixel_shift;
        int offset     = QPEL_EXTRA_BEFORE * src1stride       + (QPEL_EXTRA_BEFORE << s->sps->pixel_shift);
        int buf_offset = QPEL_EXTRA_BEFORE * edge_emu_stride + (QPEL_EXTRA_BEFORE << s->sps->pixel_shift);

        s->vdsp.emulated_edge_mc(lc->edge_emu_buffer2, src1 - offset,
                                 edge_emu_stride, src1stride,
                                 block_w + QPEL_EXTRA,
                                 block_h + QPEL_EXTRA,
                                 x_off1 - QPEL_EXTRA_BEFORE, y_off1 - QPEL_EXTRA_BEFORE,
                                 pic_width, pic_height);
        src1 = lc->edge_emu_buffer2 + buf_offset;
        src1stride = edge_emu_stride;
    }

    s->hevcdsp.put_hevc_qpel[idx][!!my0][!!mx0](lc->tmp, src0, src0stride,
                                                block_h, mx0, my0, block_w);
    if (!weight_flag)
        s->hevcdsp.put_hevc_qpel_bi[idx][!!my1][!!mx1](dst, dststride, src1, src1stride, lc->tmp,
                                                       block_h, mx1, my1, block_w);
    else
        s->hevcdsp.put_hevc_qpel_bi_w[idx][!!my1][!!mx1](dst, dststride, src1, src1stride, lc->tmp,
                                                         block_h, s->sh.luma_log2_weight_denom,
                                                         s->sh.luma_weight_l0[current_mv->ref_idx[0]],
                                                         s->sh.luma_weight_l1[current_mv->ref_idx[1]],
                                                         s->sh.luma_offset_l0[current_mv->ref_idx[0]],
                                                         s->sh.luma_offset_l1[current_mv->ref_idx[1]],
                                                         mx1, my1, block_w);

}

/**
 * 8.5.3.2.2.2 Chroma sample uniprediction interpolation process
 *
 * @param s HEVC decoding context
 * @param dst1 target buffer for block data at block position (U plane)
 * @param dst2 target buffer for block data at block position (V plane)
 * @param dststride stride of the dst1 and dst2 buffers
 * @param ref reference picture buffer at origin (0, 0)
 * @param mv motion vector (relative to block position) to get pixel data from
 * @param x_off horizontal position of block from origin (0, 0)
 * @param y_off vertical position of block from origin (0, 0)
 * @param block_w width of block
 * @param block_h height of block
 * @param chroma_weight weighting factor applied to the chroma prediction
 * @param chroma_offset additive offset applied to the chroma prediction value
 */

static void chroma_mc_uni(HEVCContext *s, uint8_t *dst0,
                          ptrdiff_t dststride, uint8_t *src0, ptrdiff_t srcstride, int reflist,
                          int x_off, int y_off, int block_w, int block_h, struct MvField *current_mv, int chroma_weight, int chroma_offset)
{
    HEVCLocalContext *lc = s->HEVClc;
    int pic_width        = s->sps->width >> s->sps->hshift[1];
    int pic_height       = s->sps->height >> s->sps->vshift[1];
    const Mv *mv         = &current_mv->mv[reflist];
    int weight_flag      = (s->sh.slice_type == P_SLICE && s->pps->weighted_pred_flag) ||
                           (s->sh.slice_type == B_SLICE && s->pps->weighted_bipred_flag);
    int idx              = ff_hevc_pel_weight[block_w];
    int hshift           = s->sps->hshift[1];
    int vshift           = s->sps->vshift[1];
    intptr_t mx          = mv->x & ((1 << (2 + hshift)) - 1);
    intptr_t my          = mv->y & ((1 << (2 + vshift)) - 1);
    intptr_t _mx         = mx << (1 - hshift);
    intptr_t _my         = my << (1 - vshift);

    x_off += mv->x >> (2 + hshift);
    y_off += mv->y >> (2 + vshift);
    src0  += y_off * srcstride + (x_off << s->sps->pixel_shift);

    if (x_off < EPEL_EXTRA_BEFORE || y_off < EPEL_EXTRA_AFTER ||
        x_off >= pic_width - block_w - EPEL_EXTRA_AFTER ||
        y_off >= pic_height - block_h - EPEL_EXTRA_AFTER) {
        const int edge_emu_stride = EDGE_EMU_BUFFER_STRIDE << s->sps->pixel_shift;
        int offset0 = EPEL_EXTRA_BEFORE * (srcstride + (1 << s->sps->pixel_shift));
        int buf_offset0 = EPEL_EXTRA_BEFORE *
                          (edge_emu_stride + (1 << s->sps->pixel_shift));
        s->vdsp.emulated_edge_mc(lc->edge_emu_buffer, src0 - offset0,
                                 edge_emu_stride, srcstride,
                                 block_w + EPEL_EXTRA, block_h + EPEL_EXTRA,
                                 x_off - EPEL_EXTRA_BEFORE,
                                 y_off - EPEL_EXTRA_BEFORE,
                                 pic_width, pic_height);

        src0 = lc->edge_emu_buffer + buf_offset0;
        srcstride = edge_emu_stride;
    }
    if (!weight_flag)
        s->hevcdsp.put_hevc_epel_uni[idx][!!my][!!mx](dst0, dststride, src0, srcstride,
                                                  block_h, _mx, _my, block_w);
    else
        s->hevcdsp.put_hevc_epel_uni_w[idx][!!my][!!mx](dst0, dststride, src0, srcstride,
                                                        block_h, s->sh.chroma_log2_weight_denom,
                                                        chroma_weight, chroma_offset, _mx, _my, block_w);
}

/**
 * 8.5.3.2.2.2 Chroma sample bidirectional interpolation process
 *
 * @param s HEVC decoding context
 * @param dst target buffer for block data at block position
 * @param dststride stride of the dst buffer
 * @param ref0 reference picture0 buffer at origin (0, 0)
 * @param mv0 motion vector0 (relative to block position) to get pixel data from
 * @param x_off horizontal position of block from origin (0, 0)
 * @param y_off vertical position of block from origin (0, 0)
 * @param block_w width of block
 * @param block_h height of block
 * @param ref1 reference picture1 buffer at origin (0, 0)
 * @param mv1 motion vector1 (relative to block position) to get pixel data from
 * @param current_mv current motion vector structure
 * @param cidx chroma component(cb, cr)
 */
static void chroma_mc_bi(HEVCContext *s, uint8_t *dst0, ptrdiff_t dststride, AVFrame *ref0, AVFrame *ref1,
                         int x_off, int y_off, int block_w, int block_h, struct MvField *current_mv, int cidx)
{
    HEVCLocalContext *lc = s->HEVClc;
    uint8_t *src1        = ref0->data[cidx+1];
    uint8_t *src2        = ref1->data[cidx+1];
    ptrdiff_t src1stride = ref0->linesize[cidx+1];
    ptrdiff_t src2stride = ref1->linesize[cidx+1];
    int weight_flag      = (s->sh.slice_type == P_SLICE && s->pps->weighted_pred_flag) ||
                           (s->sh.slice_type == B_SLICE && s->pps->weighted_bipred_flag);
    int pic_width        = s->sps->width >> s->sps->hshift[1];
    int pic_height       = s->sps->height >> s->sps->vshift[1];
    Mv *mv0              = &current_mv->mv[0];
    Mv *mv1              = &current_mv->mv[1];
    int hshift = s->sps->hshift[1];
    int vshift = s->sps->vshift[1];

    intptr_t mx0 = mv0->x & ((1 << (2 + hshift)) - 1);
    intptr_t my0 = mv0->y & ((1 << (2 + vshift)) - 1);
    intptr_t mx1 = mv1->x & ((1 << (2 + hshift)) - 1);
    intptr_t my1 = mv1->y & ((1 << (2 + vshift)) - 1);
    intptr_t _mx0 = mx0 << (1 - hshift);
    intptr_t _my0 = my0 << (1 - vshift);
    intptr_t _mx1 = mx1 << (1 - hshift);
    intptr_t _my1 = my1 << (1 - vshift);

    int x_off0 = x_off + (mv0->x >> (2 + hshift));
    int y_off0 = y_off + (mv0->y >> (2 + vshift));
    int x_off1 = x_off + (mv1->x >> (2 + hshift));
    int y_off1 = y_off + (mv1->y >> (2 + vshift));
    int idx = ff_hevc_pel_weight[block_w];
    src1  += y_off0 * src1stride + (int)((unsigned)x_off0 << s->sps->pixel_shift);
    src2  += y_off1 * src2stride + (int)((unsigned)x_off1 << s->sps->pixel_shift);

    if (x_off0 < EPEL_EXTRA_BEFORE || y_off0 < EPEL_EXTRA_AFTER ||
        x_off0 >= pic_width - block_w - EPEL_EXTRA_AFTER ||
        y_off0 >= pic_height - block_h - EPEL_EXTRA_AFTER) {
        const int edge_emu_stride = EDGE_EMU_BUFFER_STRIDE << s->sps->pixel_shift;
        int offset1 = EPEL_EXTRA_BEFORE * (src1stride + (1 << s->sps->pixel_shift));
        int buf_offset1 = EPEL_EXTRA_BEFORE *
                          (edge_emu_stride + (1 << s->sps->pixel_shift));

        s->vdsp.emulated_edge_mc(lc->edge_emu_buffer, src1 - offset1,
                                 edge_emu_stride, src1stride,
                                 block_w + EPEL_EXTRA, block_h + EPEL_EXTRA,
                                 x_off0 - EPEL_EXTRA_BEFORE,
                                 y_off0 - EPEL_EXTRA_BEFORE,
                                 pic_width, pic_height);

        src1 = lc->edge_emu_buffer + buf_offset1;
        src1stride = edge_emu_stride;
    }

    if (x_off1 < EPEL_EXTRA_BEFORE || y_off1 < EPEL_EXTRA_AFTER ||
        x_off1 >= pic_width - block_w - EPEL_EXTRA_AFTER ||
        y_off1 >= pic_height - block_h - EPEL_EXTRA_AFTER) {
        const int edge_emu_stride = EDGE_EMU_BUFFER_STRIDE << s->sps->pixel_shift;
        int offset1 = EPEL_EXTRA_BEFORE * (src2stride + (1 << s->sps->pixel_shift));
        int buf_offset1 = EPEL_EXTRA_BEFORE *
                          (edge_emu_stride + (1 << s->sps->pixel_shift));

        s->vdsp.emulated_edge_mc(lc->edge_emu_buffer2, src2 - offset1,
                                 edge_emu_stride, src2stride,
                                 block_w + EPEL_EXTRA, block_h + EPEL_EXTRA,
                                 x_off1 - EPEL_EXTRA_BEFORE,
                                 y_off1 - EPEL_EXTRA_BEFORE,
                                 pic_width, pic_height);

        src2 = lc->edge_emu_buffer2 + buf_offset1;
        src2stride = edge_emu_stride;
    }

    s->hevcdsp.put_hevc_epel[idx][!!my0][!!mx0](lc->tmp, src1, src1stride,
                                                block_h, _mx0, _my0, block_w);
    if (!weight_flag)
        s->hevcdsp.put_hevc_epel_bi[idx][!!my1][!!mx1](dst0, s->frame->linesize[cidx+1],
                                                       src2, src2stride, lc->tmp,
                                                       block_h, _mx1, _my1, block_w);
    else
        s->hevcdsp.put_hevc_epel_bi_w[idx][!!my1][!!mx1](dst0, s->frame->linesize[cidx+1],
                                                         src2, src2stride, lc->tmp,
                                                         block_h,
                                                         s->sh.chroma_log2_weight_denom,
                                                         s->sh.chroma_weight_l0[current_mv->ref_idx[0]][cidx],
                                                         s->sh.chroma_weight_l1[current_mv->ref_idx[1]][cidx],
                                                         s->sh.chroma_offset_l0[current_mv->ref_idx[0]][cidx],
                                                         s->sh.chroma_offset_l1[current_mv->ref_idx[1]][cidx],
                                                         _mx1, _my1, block_w);
}

static void hevc_await_progress(HEVCContext *s, HEVCFrame *ref,
                                const Mv *mv, int y0, int height)
{
    int y = FFMAX(0, (mv->y >> 2) + y0 + height + 9);

    if (s->threads_type == FF_THREAD_FRAME )
        ff_thread_await_progress(&ref->tf, y, 0);
}

static void hls_prediction_unit(HEVCContext *s, int x0, int y0,
                                int nPbW, int nPbH,
                                int log2_cb_size, int partIdx, int idx)
{
#define POS(c_idx, x, y)                                                              \
    &s->frame->data[c_idx][((y) >> s->sps->vshift[c_idx]) * s->frame->linesize[c_idx] + \
                           (((x) >> s->sps->hshift[c_idx]) << s->sps->pixel_shift)]
    HEVCLocalContext *lc = s->HEVClc;
    int merge_idx = 0;
    struct MvField current_mv = {{{ 0 }}};

    int min_pu_width = s->sps->min_pu_width;

    MvField *tab_mvf = s->ref->tab_mvf;
    RefPicList  *refPicList = s->ref->refPicList;
    HEVCFrame *ref0, *ref1;
    uint8_t *dst0 = POS(0, x0, y0);
    uint8_t *dst1 = POS(1, x0, y0);
    uint8_t *dst2 = POS(2, x0, y0);
    int log2_min_cb_size = s->sps->log2_min_cb_size;
    int min_cb_width     = s->sps->min_cb_width;
    int x_cb             = x0 >> log2_min_cb_size;
    int y_cb             = y0 >> log2_min_cb_size;
    int ref_idx[2];
    int mvp_flag[2];
    int x_pu, y_pu;
    int i, j;

    if (SAMPLE_CTB(s->skip_flag, x_cb, y_cb)) {
        if (s->sh.max_num_merge_cand > 1)
            merge_idx = ff_hevc_merge_idx_decode(s);
        else
            merge_idx = 0;

        ff_hevc_luma_mv_merge_mode(s, x0, y0,
                                   1 << log2_cb_size,
                                   1 << log2_cb_size,
                                   log2_cb_size, partIdx,
                                   merge_idx, &current_mv);
        x_pu = x0 >> s->sps->log2_min_pu_size;
        y_pu = y0 >> s->sps->log2_min_pu_size;

        for (j = 0; j < nPbH >> s->sps->log2_min_pu_size; j++)
            for (i = 0; i < nPbW >> s->sps->log2_min_pu_size; i++)
                tab_mvf[(y_pu + j) * min_pu_width + x_pu + i] = current_mv;
    } else { /* MODE_INTER */
        lc->pu.merge_flag = ff_hevc_merge_flag_decode(s);
        if (lc->pu.merge_flag) {
            if (s->sh.max_num_merge_cand > 1)
                merge_idx = ff_hevc_merge_idx_decode(s);
            else
                merge_idx = 0;

            ff_hevc_luma_mv_merge_mode(s, x0, y0, nPbW, nPbH, log2_cb_size,
                                       partIdx, merge_idx, &current_mv);
            x_pu = x0 >> s->sps->log2_min_pu_size;
            y_pu = y0 >> s->sps->log2_min_pu_size;

            for (j = 0; j < nPbH >> s->sps->log2_min_pu_size; j++)
                for (i = 0; i < nPbW >> s->sps->log2_min_pu_size; i++)
                    tab_mvf[(y_pu + j) * min_pu_width + x_pu + i] = current_mv;
        } else {
            enum InterPredIdc inter_pred_idc = PRED_L0;
            ff_hevc_set_neighbour_available(s, x0, y0, nPbW, nPbH);
            current_mv.pred_flag = 0;
            if (s->sh.slice_type == B_SLICE)
                inter_pred_idc = ff_hevc_inter_pred_idc_decode(s, nPbW, nPbH);

            if (inter_pred_idc != PRED_L1) {
                if (s->sh.nb_refs[L0]) {
                    ref_idx[0] = ff_hevc_ref_idx_lx_decode(s, s->sh.nb_refs[L0]);
                    current_mv.ref_idx[0] = ref_idx[0];
                }
                current_mv.pred_flag = PF_L0;
                ff_hevc_hls_mvd_coding(s, x0, y0, 0);
                mvp_flag[0] = ff_hevc_mvp_lx_flag_decode(s);
                ff_hevc_luma_mv_mvp_mode(s, x0, y0, nPbW, nPbH, log2_cb_size,
                                         partIdx, merge_idx, &current_mv,
                                         mvp_flag[0], 0);
                current_mv.mv[0].x += lc->pu.mvd.x;
                current_mv.mv[0].y += lc->pu.mvd.y;
            }

            if (inter_pred_idc != PRED_L0) {
                if (s->sh.nb_refs[L1]) {
                    ref_idx[1] = ff_hevc_ref_idx_lx_decode(s, s->sh.nb_refs[L1]);
                    current_mv.ref_idx[1] = ref_idx[1];
                }

                if (s->sh.mvd_l1_zero_flag == 1 && inter_pred_idc == PRED_BI) {
                    AV_ZERO32(&lc->pu.mvd);
                } else {
                    ff_hevc_hls_mvd_coding(s, x0, y0, 1);
                }

                current_mv.pred_flag += PF_L1;
                mvp_flag[1] = ff_hevc_mvp_lx_flag_decode(s);
                ff_hevc_luma_mv_mvp_mode(s, x0, y0, nPbW, nPbH, log2_cb_size,
                                         partIdx, merge_idx, &current_mv,
                                         mvp_flag[1], 1);
                current_mv.mv[1].x += lc->pu.mvd.x;
                current_mv.mv[1].y += lc->pu.mvd.y;
            }

            x_pu = x0 >> s->sps->log2_min_pu_size;
            y_pu = y0 >> s->sps->log2_min_pu_size;

            for(j = 0; j < nPbH >> s->sps->log2_min_pu_size; j++)
                for (i = 0; i < nPbW >> s->sps->log2_min_pu_size; i++)
                    tab_mvf[(y_pu + j) * min_pu_width + x_pu + i] = current_mv;
        }
    }

    if (current_mv.pred_flag & PF_L0) {
        ref0 = refPicList[0].ref[current_mv.ref_idx[0]];
        if (!ref0)
            return;
        hevc_await_progress(s, ref0, &current_mv.mv[0], y0, nPbH);
    }
    if (current_mv.pred_flag & PF_L1) {
        ref1 = refPicList[1].ref[current_mv.ref_idx[1]];
        if (!ref1)
            return;
        hevc_await_progress(s, ref1, &current_mv.mv[1], y0, nPbH);
    }

    if (current_mv.pred_flag == PF_L0) {
        int x0_c = x0 >> s->sps->hshift[1];
        int y0_c = y0 >> s->sps->vshift[1];
        int nPbW_c = nPbW >> s->sps->hshift[1];
        int nPbH_c = nPbH >> s->sps->vshift[1];

        luma_mc_uni(s, dst0, s->frame->linesize[0], ref0->frame,
                    &current_mv.mv[0], x0, y0, nPbW, nPbH,
                    s->sh.luma_weight_l0[current_mv.ref_idx[0]],
                    s->sh.luma_offset_l0[current_mv.ref_idx[0]]);

        chroma_mc_uni(s, dst1, s->frame->linesize[1], ref0->frame->data[1], ref0->frame->linesize[1],
                      0, x0_c, y0_c, nPbW_c, nPbH_c, &current_mv,
                      s->sh.chroma_weight_l0[current_mv.ref_idx[0]][0], s->sh.chroma_offset_l0[current_mv.ref_idx[0]][0]);
        chroma_mc_uni(s, dst2, s->frame->linesize[2], ref0->frame->data[2], ref0->frame->linesize[2],
                      0, x0_c, y0_c, nPbW_c, nPbH_c, &current_mv,
                      s->sh.chroma_weight_l0[current_mv.ref_idx[0]][1], s->sh.chroma_offset_l0[current_mv.ref_idx[0]][1]);
    } else if (current_mv.pred_flag == PF_L1) {
        int x0_c = x0 >> s->sps->hshift[1];
        int y0_c = y0 >> s->sps->vshift[1];
        int nPbW_c = nPbW >> s->sps->hshift[1];
        int nPbH_c = nPbH >> s->sps->vshift[1];

        luma_mc_uni(s, dst0, s->frame->linesize[0], ref1->frame,
                    &current_mv.mv[1], x0, y0, nPbW, nPbH,
                    s->sh.luma_weight_l1[current_mv.ref_idx[1]],
                    s->sh.luma_offset_l1[current_mv.ref_idx[1]]);

        chroma_mc_uni(s, dst1, s->frame->linesize[1], ref1->frame->data[1], ref1->frame->linesize[1],
                      1, x0_c, y0_c, nPbW_c, nPbH_c, &current_mv,
                      s->sh.chroma_weight_l1[current_mv.ref_idx[1]][0], s->sh.chroma_offset_l1[current_mv.ref_idx[1]][0]);

        chroma_mc_uni(s, dst2, s->frame->linesize[2], ref1->frame->data[2], ref1->frame->linesize[2],
                      1, x0_c, y0_c, nPbW_c, nPbH_c, &current_mv,
                      s->sh.chroma_weight_l1[current_mv.ref_idx[1]][1], s->sh.chroma_offset_l1[current_mv.ref_idx[1]][1]);
    } else if (current_mv.pred_flag == PF_BI) {
        int x0_c = x0 >> s->sps->hshift[1];
        int y0_c = y0 >> s->sps->vshift[1];
        int nPbW_c = nPbW >> s->sps->hshift[1];
        int nPbH_c = nPbH >> s->sps->vshift[1];

        luma_mc_bi(s, dst0, s->frame->linesize[0], ref0->frame,
                   &current_mv.mv[0], x0, y0, nPbW, nPbH,
                   ref1->frame, &current_mv.mv[1], &current_mv);

        chroma_mc_bi(s, dst1, s->frame->linesize[1], ref0->frame, ref1->frame,
                     x0_c, y0_c, nPbW_c, nPbH_c, &current_mv, 0);

        chroma_mc_bi(s, dst2, s->frame->linesize[2], ref0->frame, ref1->frame,
                     x0_c, y0_c, nPbW_c, nPbH_c, &current_mv, 1);
    }
}

/**
 * 8.4.1
 */
static int luma_intra_pred_mode(HEVCContext *s, int x0, int y0, int pu_size,
                                int prev_intra_luma_pred_flag)
{
    HEVCLocalContext *lc = s->HEVClc;
    int x_pu             = x0 >> s->sps->log2_min_pu_size;
    int y_pu             = y0 >> s->sps->log2_min_pu_size;
    int min_pu_width     = s->sps->min_pu_width;
    int size_in_pus      = pu_size >> s->sps->log2_min_pu_size;
    int x0b              = x0 & ((1 << s->sps->log2_ctb_size) - 1);
    int y0b              = y0 & ((1 << s->sps->log2_ctb_size) - 1);

    int cand_up   = (lc->ctb_up_flag || y0b) ?
                    s->tab_ipm[(y_pu - 1) * min_pu_width + x_pu] : INTRA_DC;
    int cand_left = (lc->ctb_left_flag || x0b) ?
                    s->tab_ipm[y_pu * min_pu_width + x_pu - 1]   : INTRA_DC;

    int y_ctb = (y0 >> (s->sps->log2_ctb_size)) << (s->sps->log2_ctb_size);

    MvField *tab_mvf = s->ref->tab_mvf;
    int intra_pred_mode;
    int candidate[3];
    int i, j;

    // intra_pred_mode prediction does not cross vertical CTB boundaries
    if ((y0 - 1) < y_ctb)
        cand_up = INTRA_DC;

    if (cand_left == cand_up) {
        if (cand_left < 2) {
            candidate[0] = INTRA_PLANAR;
            candidate[1] = INTRA_DC;
            candidate[2] = INTRA_ANGULAR_26;
        } else {
            candidate[0] = cand_left;
            candidate[1] = 2 + ((cand_left - 2 - 1 + 32) & 31);
            candidate[2] = 2 + ((cand_left - 2 + 1) & 31);
        }
    } else {
        candidate[0] = cand_left;
        candidate[1] = cand_up;
        if (candidate[0] != INTRA_PLANAR && candidate[1] != INTRA_PLANAR) {
            candidate[2] = INTRA_PLANAR;
        } else if (candidate[0] != INTRA_DC && candidate[1] != INTRA_DC) {
            candidate[2] = INTRA_DC;
        } else {
            candidate[2] = INTRA_ANGULAR_26;
        }
    }

    if (prev_intra_luma_pred_flag) {
        intra_pred_mode = candidate[lc->pu.mpm_idx];
    } else {
        if (candidate[0] > candidate[1])
            FFSWAP(uint8_t, candidate[0], candidate[1]);
        if (candidate[0] > candidate[2])
            FFSWAP(uint8_t, candidate[0], candidate[2]);
        if (candidate[1] > candidate[2])
            FFSWAP(uint8_t, candidate[1], candidate[2]);

        intra_pred_mode = lc->pu.rem_intra_luma_pred_mode;
        for (i = 0; i < 3; i++)
            if (intra_pred_mode >= candidate[i])
                intra_pred_mode++;
    }

    /* write the intra prediction units into the mv array */
    if (!size_in_pus)
        size_in_pus = 1;
    for (i = 0; i < size_in_pus; i++) {
        memset(&s->tab_ipm[(y_pu + i) * min_pu_width + x_pu],
               intra_pred_mode, size_in_pus);

        for (j = 0; j < size_in_pus; j++) {
            tab_mvf[(y_pu + j) * min_pu_width + x_pu + i].pred_flag = PF_INTRA;
        }
    }

    return intra_pred_mode;
}

static av_always_inline void set_ct_depth(HEVCContext *s, int x0, int y0,
                                          int log2_cb_size, int ct_depth)
{
    int length = (1 << log2_cb_size) >> s->sps->log2_min_cb_size;
    int x_cb   = x0 >> s->sps->log2_min_cb_size;
    int y_cb   = y0 >> s->sps->log2_min_cb_size;
    int y;

    for (y = 0; y < length; y++)
        memset(&s->tab_ct_depth[(y_cb + y) * s->sps->min_cb_width + x_cb],
               ct_depth, length);
}

static const uint8_t tab_mode_idx[] = {
     0,  1,  2,  2,  2,  2,  3,  5,  7,  8, 10, 12, 13, 15, 17, 18, 19, 20,
    21, 22, 23, 23, 24, 24, 25, 25, 26, 27, 27, 28, 28, 29, 29, 30, 31};

static void intra_prediction_unit(HEVCContext *s, int x0, int y0,
                                  int log2_cb_size)
{
    HEVCLocalContext *lc = s->HEVClc;
    static const uint8_t intra_chroma_table[4] = { 0, 26, 10, 1 };
    uint8_t prev_intra_luma_pred_flag[4];
    int split   = lc->cu.part_mode == PART_NxN;
    int pb_size = (1 << log2_cb_size) >> split;
    int side    = split + 1;
    int chroma_mode;
    int i, j;

    for (i = 0; i < side; i++)
        for (j = 0; j < side; j++)
            prev_intra_luma_pred_flag[2 * i + j] = ff_hevc_prev_intra_luma_pred_flag_decode(s);

    for (i = 0; i < side; i++) {
        for (j = 0; j < side; j++) {
            if (prev_intra_luma_pred_flag[2 * i + j])
                lc->pu.mpm_idx = ff_hevc_mpm_idx_decode(s);
            else
                lc->pu.rem_intra_luma_pred_mode = ff_hevc_rem_intra_luma_pred_mode_decode(s);

            lc->pu.intra_pred_mode[2 * i + j] =
                luma_intra_pred_mode(s, x0 + pb_size * j, y0 + pb_size * i, pb_size,
                                     prev_intra_luma_pred_flag[2 * i + j]);
        }
    }

    if (s->sps->chroma_format_idc == 3) {
        for (i = 0; i < side; i++) {
            for (j = 0; j < side; j++) {
                lc->pu.chroma_mode_c[2 * i + j] = chroma_mode = ff_hevc_intra_chroma_pred_mode_decode(s);
                if (chroma_mode != 4) {
                    if (lc->pu.intra_pred_mode[2 * i + j] == intra_chroma_table[chroma_mode])
                        lc->pu.intra_pred_mode_c[2 * i + j] = 34;
                    else
                        lc->pu.intra_pred_mode_c[2 * i + j] = intra_chroma_table[chroma_mode];
                } else {
                    lc->pu.intra_pred_mode_c[2 * i + j] = lc->pu.intra_pred_mode[2 * i + j];
                }
            }
        }
    } else if (s->sps->chroma_format_idc == 2) {
        int mode_idx;
        lc->pu.chroma_mode_c[0] = chroma_mode = ff_hevc_intra_chroma_pred_mode_decode(s);
        if (chroma_mode != 4) {
            if (lc->pu.intra_pred_mode[0] == intra_chroma_table[chroma_mode])
                mode_idx = 34;
            else
                mode_idx = intra_chroma_table[chroma_mode];
        } else {
            mode_idx = lc->pu.intra_pred_mode[0];
        }
        lc->pu.intra_pred_mode_c[0] = tab_mode_idx[mode_idx];
    } else if (s->sps->chroma_format_idc != 0) {
        chroma_mode = ff_hevc_intra_chroma_pred_mode_decode(s);
        if (chroma_mode != 4) {
            if (lc->pu.intra_pred_mode[0] == intra_chroma_table[chroma_mode])
                lc->pu.intra_pred_mode_c[0] = 34;
            else
                lc->pu.intra_pred_mode_c[0] = intra_chroma_table[chroma_mode];
        } else {
            lc->pu.intra_pred_mode_c[0] = lc->pu.intra_pred_mode[0];
        }
    }
}

static void intra_prediction_unit_default_value(HEVCContext *s,
                                                int x0, int y0,
                                                int log2_cb_size)
{
    HEVCLocalContext *lc = s->HEVClc;
    int pb_size          = 1 << log2_cb_size;
    int size_in_pus      = pb_size >> s->sps->log2_min_pu_size;
    int min_pu_width     = s->sps->min_pu_width;
    MvField *tab_mvf     = s->ref->tab_mvf;
    int x_pu             = x0 >> s->sps->log2_min_pu_size;
    int y_pu             = y0 >> s->sps->log2_min_pu_size;
    int j, k;

    if (size_in_pus == 0)
        size_in_pus = 1;
    for (j = 0; j < size_in_pus; j++)
        memset(&s->tab_ipm[(y_pu + j) * min_pu_width + x_pu], INTRA_DC, size_in_pus);
    if (lc->cu.pred_mode == MODE_INTRA)
        for (j = 0; j < size_in_pus; j++)
            for (k = 0; k < size_in_pus; k++)
                tab_mvf[(y_pu + j) * min_pu_width + x_pu + k].pred_flag = PF_INTRA;
}

static int hls_coding_unit(HEVCContext *s, int x0, int y0, int log2_cb_size)
{
    int cb_size          = 1 << log2_cb_size;
    HEVCLocalContext *lc = s->HEVClc;
    int log2_min_cb_size = s->sps->log2_min_cb_size;
    int length           = cb_size >> log2_min_cb_size;
    int min_cb_width     = s->sps->min_cb_width;
    int x_cb             = x0 >> log2_min_cb_size;
    int y_cb             = y0 >> log2_min_cb_size;
    int idx              = log2_cb_size - 2;
    int qp_block_mask    = (1<<(s->sps->log2_ctb_size - s->pps->diff_cu_qp_delta_depth)) - 1;
    int x, y, ret;

    lc->cu.x                = x0;
    lc->cu.y                = y0;
    lc->cu.pred_mode        = MODE_INTRA;
    lc->cu.part_mode        = PART_2Nx2N;
    lc->cu.intra_split_flag = 0;

    SAMPLE_CTB(s->skip_flag, x_cb, y_cb) = 0;
    for (x = 0; x < 4; x++)
        lc->pu.intra_pred_mode[x] = 1;
    if (s->pps->transquant_bypass_enable_flag) {
        lc->cu.cu_transquant_bypass_flag = ff_hevc_cu_transquant_bypass_flag_decode(s);
        if (lc->cu.cu_transquant_bypass_flag)
            set_deblocking_bypass(s, x0, y0, log2_cb_size);
    } else
        lc->cu.cu_transquant_bypass_flag = 0;

    if (s->sh.slice_type != I_SLICE) {
        uint8_t skip_flag = ff_hevc_skip_flag_decode(s, x0, y0, x_cb, y_cb);

        x = y_cb * min_cb_width + x_cb;
        for (y = 0; y < length; y++) {
            memset(&s->skip_flag[x], skip_flag, length);
            x += min_cb_width;
        }
        lc->cu.pred_mode = skip_flag ? MODE_SKIP : MODE_INTER;
    } else {
        x = y_cb * min_cb_width + x_cb;
        for (y = 0; y < length; y++) {
            memset(&s->skip_flag[x], 0, length);
            x += min_cb_width;
        }
    }

    if (SAMPLE_CTB(s->skip_flag, x_cb, y_cb)) {
        hls_prediction_unit(s, x0, y0, cb_size, cb_size, log2_cb_size, 0, idx);
        intra_prediction_unit_default_value(s, x0, y0, log2_cb_size);

        if (!s->sh.disable_deblocking_filter_flag)
            ff_hevc_deblocking_boundary_strengths(s, x0, y0, log2_cb_size);
    } else {
        int pcm_flag = 0;

        if (s->sh.slice_type != I_SLICE)
            lc->cu.pred_mode = ff_hevc_pred_mode_decode(s);
        if (lc->cu.pred_mode != MODE_INTRA ||
            log2_cb_size == s->sps->log2_min_cb_size) {
            lc->cu.part_mode        = ff_hevc_part_mode_decode(s, log2_cb_size);
            lc->cu.intra_split_flag = lc->cu.part_mode == PART_NxN &&
                                      lc->cu.pred_mode == MODE_INTRA;
        }

        if (lc->cu.pred_mode == MODE_INTRA) {
            if (lc->cu.part_mode == PART_2Nx2N && s->sps->pcm_enabled_flag &&
                log2_cb_size >= s->sps->pcm.log2_min_pcm_cb_size &&
                log2_cb_size <= s->sps->pcm.log2_max_pcm_cb_size) {
                pcm_flag = ff_hevc_pcm_flag_decode(s);
            }
            if (pcm_flag) {
                intra_prediction_unit_default_value(s, x0, y0, log2_cb_size);
                ret = hls_pcm_sample(s, x0, y0, log2_cb_size);
                if (s->sps->pcm.loop_filter_disable_flag)
                    set_deblocking_bypass(s, x0, y0, log2_cb_size);

                if (ret < 0)
                    return ret;
            } else {
                intra_prediction_unit(s, x0, y0, log2_cb_size);
            }
        } else {
            intra_prediction_unit_default_value(s, x0, y0, log2_cb_size);
            switch (lc->cu.part_mode) {
            case PART_2Nx2N:
                hls_prediction_unit(s, x0, y0, cb_size, cb_size, log2_cb_size, 0, idx);
                break;
            case PART_2NxN:
                hls_prediction_unit(s, x0, y0,               cb_size, cb_size / 2, log2_cb_size, 0, idx);
                hls_prediction_unit(s, x0, y0 + cb_size / 2, cb_size, cb_size / 2, log2_cb_size, 1, idx);
                break;
            case PART_Nx2N:
                hls_prediction_unit(s, x0,               y0, cb_size / 2, cb_size, log2_cb_size, 0, idx - 1);
                hls_prediction_unit(s, x0 + cb_size / 2, y0, cb_size / 2, cb_size, log2_cb_size, 1, idx - 1);
                break;
            case PART_2NxnU:
                hls_prediction_unit(s, x0, y0,               cb_size, cb_size     / 4, log2_cb_size, 0, idx);
                hls_prediction_unit(s, x0, y0 + cb_size / 4, cb_size, cb_size * 3 / 4, log2_cb_size, 1, idx);
                break;
            case PART_2NxnD:
                hls_prediction_unit(s, x0, y0,                   cb_size, cb_size * 3 / 4, log2_cb_size, 0, idx);
                hls_prediction_unit(s, x0, y0 + cb_size * 3 / 4, cb_size, cb_size     / 4, log2_cb_size, 1, idx);
                break;
            case PART_nLx2N:
                hls_prediction_unit(s, x0,               y0, cb_size     / 4, cb_size, log2_cb_size, 0, idx - 2);
                hls_prediction_unit(s, x0 + cb_size / 4, y0, cb_size * 3 / 4, cb_size, log2_cb_size, 1, idx - 2);
                break;
            case PART_nRx2N:
                hls_prediction_unit(s, x0,                   y0, cb_size * 3 / 4, cb_size, log2_cb_size, 0, idx - 2);
                hls_prediction_unit(s, x0 + cb_size * 3 / 4, y0, cb_size     / 4, cb_size, log2_cb_size, 1, idx - 2);
                break;
            case PART_NxN:
                hls_prediction_unit(s, x0,               y0,               cb_size / 2, cb_size / 2, log2_cb_size, 0, idx - 1);
                hls_prediction_unit(s, x0 + cb_size / 2, y0,               cb_size / 2, cb_size / 2, log2_cb_size, 1, idx - 1);
                hls_prediction_unit(s, x0,               y0 + cb_size / 2, cb_size / 2, cb_size / 2, log2_cb_size, 2, idx - 1);
                hls_prediction_unit(s, x0 + cb_size / 2, y0 + cb_size / 2, cb_size / 2, cb_size / 2, log2_cb_size, 3, idx - 1);
                break;
            }
        }

        if (!pcm_flag) {
            int rqt_root_cbf = 1;

            if (lc->cu.pred_mode != MODE_INTRA &&
                !(lc->cu.part_mode == PART_2Nx2N && lc->pu.merge_flag)) {
                rqt_root_cbf = ff_hevc_no_residual_syntax_flag_decode(s);
            }
<<<<<<< HEAD
            if (lc->cu.rqt_root_cbf) {
                const static int cbf[2] = { 0 };
=======
            if (rqt_root_cbf) {
>>>>>>> 2c6a7f93
                lc->cu.max_trafo_depth = lc->cu.pred_mode == MODE_INTRA ?
                                         s->sps->max_transform_hierarchy_depth_intra + lc->cu.intra_split_flag :
                                         s->sps->max_transform_hierarchy_depth_inter;
                ret = hls_transform_tree(s, x0, y0, x0, y0, x0, y0,
                                         log2_cb_size,
                                         log2_cb_size, 0, 0, cbf, cbf);
                if (ret < 0)
                    return ret;
            } else {
                if (!s->sh.disable_deblocking_filter_flag)
                    ff_hevc_deblocking_boundary_strengths(s, x0, y0, log2_cb_size);
            }
        }
    }

    if (s->pps->cu_qp_delta_enabled_flag && lc->tu.is_cu_qp_delta_coded == 0)
        ff_hevc_set_qPy(s, x0, y0, log2_cb_size);

    x = y_cb * min_cb_width + x_cb;
    for (y = 0; y < length; y++) {
        memset(&s->qp_y_tab[x], lc->qp_y, length);
        x += min_cb_width;
    }

    if(((x0 + (1<<log2_cb_size)) & qp_block_mask) == 0 &&
       ((y0 + (1<<log2_cb_size)) & qp_block_mask) == 0) {
        lc->qPy_pred = lc->qp_y;
    }

    set_ct_depth(s, x0, y0, log2_cb_size, lc->ct_depth);

    return 0;
}

static int hls_coding_quadtree(HEVCContext *s, int x0, int y0,
                               int log2_cb_size, int cb_depth)
{
    HEVCLocalContext *lc = s->HEVClc;
    const int cb_size    = 1 << log2_cb_size;
    int ret;
    int qp_block_mask = (1<<(s->sps->log2_ctb_size - s->pps->diff_cu_qp_delta_depth)) - 1;
    int split_cu;

    lc->ct_depth = cb_depth;
    if (x0 + cb_size <= s->sps->width  &&
        y0 + cb_size <= s->sps->height &&
        log2_cb_size > s->sps->log2_min_cb_size) {
        split_cu = ff_hevc_split_coding_unit_flag_decode(s, cb_depth, x0, y0);
    } else {
        split_cu = (log2_cb_size > s->sps->log2_min_cb_size);
    }
    if (s->pps->cu_qp_delta_enabled_flag &&
        log2_cb_size >= s->sps->log2_ctb_size - s->pps->diff_cu_qp_delta_depth) {
        lc->tu.is_cu_qp_delta_coded = 0;
        lc->tu.cu_qp_delta          = 0;
    }

    if (s->sh.cu_chroma_qp_offset_enabled_flag &&
        log2_cb_size >= s->sps->log2_ctb_size - s->pps->diff_cu_chroma_qp_offset_depth) {
        lc->tu.is_cu_chroma_qp_offset_coded = 0;
    }

    if (split_cu) {
        const int cb_size_split = cb_size >> 1;
        const int x1 = x0 + cb_size_split;
        const int y1 = y0 + cb_size_split;

        int more_data = 0;

        more_data = hls_coding_quadtree(s, x0, y0, log2_cb_size - 1, cb_depth + 1);
        if (more_data < 0)
            return more_data;

        if (more_data && x1 < s->sps->width) {
            more_data = hls_coding_quadtree(s, x1, y0, log2_cb_size - 1, cb_depth + 1);
            if (more_data < 0)
                return more_data;
        }
        if (more_data && y1 < s->sps->height) {
            more_data = hls_coding_quadtree(s, x0, y1, log2_cb_size - 1, cb_depth + 1);
            if (more_data < 0)
                return more_data;
        }
        if (more_data && x1 < s->sps->width &&
            y1 < s->sps->height) {
            more_data = hls_coding_quadtree(s, x1, y1, log2_cb_size - 1, cb_depth + 1);
            if (more_data < 0)
                return more_data;
        }

        if(((x0 + (1<<log2_cb_size)) & qp_block_mask) == 0 &&
            ((y0 + (1<<log2_cb_size)) & qp_block_mask) == 0)
            lc->qPy_pred = lc->qp_y;

        if (more_data)
            return ((x1 + cb_size_split) < s->sps->width ||
                    (y1 + cb_size_split) < s->sps->height);
        else
            return 0;
    } else {
        ret = hls_coding_unit(s, x0, y0, log2_cb_size);
        if (ret < 0)
            return ret;
        if ((!((x0 + cb_size) %
               (1 << (s->sps->log2_ctb_size))) ||
             (x0 + cb_size >= s->sps->width)) &&
            (!((y0 + cb_size) %
               (1 << (s->sps->log2_ctb_size))) ||
             (y0 + cb_size >= s->sps->height))) {
            int end_of_slice_flag = ff_hevc_end_of_slice_flag_decode(s);
            return !end_of_slice_flag;
        } else {
            return 1;
        }
    }

    return 0;
}

static void hls_decode_neighbour(HEVCContext *s, int x_ctb, int y_ctb,
                                 int ctb_addr_ts)
{
    HEVCLocalContext *lc  = s->HEVClc;
    int ctb_size          = 1 << s->sps->log2_ctb_size;
    int ctb_addr_rs       = s->pps->ctb_addr_ts_to_rs[ctb_addr_ts];
    int ctb_addr_in_slice = ctb_addr_rs - s->sh.slice_addr;

    s->tab_slice_address[ctb_addr_rs] = s->sh.slice_addr;

    if (s->pps->entropy_coding_sync_enabled_flag) {
        if (x_ctb == 0 && (y_ctb & (ctb_size - 1)) == 0)
            lc->first_qp_group = 1;
        lc->end_of_tiles_x = s->sps->width;
    } else if (s->pps->tiles_enabled_flag) {
        if (ctb_addr_ts && s->pps->tile_id[ctb_addr_ts] != s->pps->tile_id[ctb_addr_ts - 1]) {
            int idxX = s->pps->col_idxX[x_ctb >> s->sps->log2_ctb_size];
            lc->end_of_tiles_x   = x_ctb + (s->pps->column_width[idxX] << s->sps->log2_ctb_size);
            lc->first_qp_group   = 1;
        }
    } else {
        lc->end_of_tiles_x = s->sps->width;
    }

    lc->end_of_tiles_y = FFMIN(y_ctb + ctb_size, s->sps->height);

    lc->boundary_flags = 0;
    if (s->pps->tiles_enabled_flag) {
        if (x_ctb > 0 && s->pps->tile_id[ctb_addr_ts] != s->pps->tile_id[s->pps->ctb_addr_rs_to_ts[ctb_addr_rs - 1]])
            lc->boundary_flags |= BOUNDARY_LEFT_TILE;
        if (x_ctb > 0 && s->tab_slice_address[ctb_addr_rs] != s->tab_slice_address[ctb_addr_rs - 1])
            lc->boundary_flags |= BOUNDARY_LEFT_SLICE;
        if (y_ctb > 0 && s->pps->tile_id[ctb_addr_ts] != s->pps->tile_id[s->pps->ctb_addr_rs_to_ts[ctb_addr_rs - s->sps->ctb_width]])
            lc->boundary_flags |= BOUNDARY_UPPER_TILE;
        if (y_ctb > 0 && s->tab_slice_address[ctb_addr_rs] != s->tab_slice_address[ctb_addr_rs - s->sps->ctb_width])
            lc->boundary_flags |= BOUNDARY_UPPER_SLICE;
    } else {
        if (!ctb_addr_in_slice > 0)
            lc->boundary_flags |= BOUNDARY_LEFT_SLICE;
        if (ctb_addr_in_slice < s->sps->ctb_width)
            lc->boundary_flags |= BOUNDARY_UPPER_SLICE;
    }

    lc->ctb_left_flag = ((x_ctb > 0) && (ctb_addr_in_slice > 0) && !(lc->boundary_flags & BOUNDARY_LEFT_TILE));
    lc->ctb_up_flag   = ((y_ctb > 0) && (ctb_addr_in_slice >= s->sps->ctb_width) && !(lc->boundary_flags & BOUNDARY_UPPER_TILE));
    lc->ctb_up_right_flag = ((y_ctb > 0)  && (ctb_addr_in_slice+1 >= s->sps->ctb_width) && (s->pps->tile_id[ctb_addr_ts] == s->pps->tile_id[s->pps->ctb_addr_rs_to_ts[ctb_addr_rs+1 - s->sps->ctb_width]]));
    lc->ctb_up_left_flag = ((x_ctb > 0) && (y_ctb > 0)  && (ctb_addr_in_slice-1 >= s->sps->ctb_width) && (s->pps->tile_id[ctb_addr_ts] == s->pps->tile_id[s->pps->ctb_addr_rs_to_ts[ctb_addr_rs-1 - s->sps->ctb_width]]));
}

static int hls_decode_entry(AVCodecContext *avctxt, void *isFilterThread)
{
    HEVCContext *s  = avctxt->priv_data;
    int ctb_size    = 1 << s->sps->log2_ctb_size;
    int more_data   = 1;
    int x_ctb       = 0;
    int y_ctb       = 0;
    int ctb_addr_ts = s->pps->ctb_addr_rs_to_ts[s->sh.slice_ctb_addr_rs];

    if (!ctb_addr_ts && s->sh.dependent_slice_segment_flag) {
        av_log(s->avctx, AV_LOG_ERROR, "Impossible initial tile.\n");
        return AVERROR_INVALIDDATA;
    }

    if (s->sh.dependent_slice_segment_flag) {
        int prev_rs = s->pps->ctb_addr_ts_to_rs[ctb_addr_ts - 1];
        if (s->tab_slice_address[prev_rs] != s->sh.slice_addr) {
            av_log(s->avctx, AV_LOG_ERROR, "Previous slice segment missing\n");
            return AVERROR_INVALIDDATA;
        }
    }

    while (more_data && ctb_addr_ts < s->sps->ctb_size) {
        int ctb_addr_rs = s->pps->ctb_addr_ts_to_rs[ctb_addr_ts];

        x_ctb = (ctb_addr_rs % ((s->sps->width + ctb_size - 1) >> s->sps->log2_ctb_size)) << s->sps->log2_ctb_size;
        y_ctb = (ctb_addr_rs / ((s->sps->width + ctb_size - 1) >> s->sps->log2_ctb_size)) << s->sps->log2_ctb_size;
        hls_decode_neighbour(s, x_ctb, y_ctb, ctb_addr_ts);

        ff_hevc_cabac_init(s, ctb_addr_ts);

        hls_sao_param(s, x_ctb >> s->sps->log2_ctb_size, y_ctb >> s->sps->log2_ctb_size);

        s->deblock[ctb_addr_rs].beta_offset = s->sh.beta_offset;
        s->deblock[ctb_addr_rs].tc_offset   = s->sh.tc_offset;
        s->filter_slice_edges[ctb_addr_rs]  = s->sh.slice_loop_filter_across_slices_enabled_flag;

        more_data = hls_coding_quadtree(s, x_ctb, y_ctb, s->sps->log2_ctb_size, 0);
        if (more_data < 0) {
            s->tab_slice_address[ctb_addr_rs] = -1;
            return more_data;
        }


        ctb_addr_ts++;
        ff_hevc_save_states(s, ctb_addr_ts);
        ff_hevc_hls_filters(s, x_ctb, y_ctb, ctb_size);
    }

    if (x_ctb + ctb_size >= s->sps->width &&
        y_ctb + ctb_size >= s->sps->height)
        ff_hevc_hls_filter(s, x_ctb, y_ctb, ctb_size);

    return ctb_addr_ts;
}

static int hls_slice_data(HEVCContext *s)
{
    int arg[2];
    int ret[2];

    arg[0] = 0;
    arg[1] = 1;

    s->avctx->execute(s->avctx, hls_decode_entry, arg, ret , 1, sizeof(int));
    return ret[0];
}
static int hls_decode_entry_wpp(AVCodecContext *avctxt, void *input_ctb_row, int job, int self_id)
{
    HEVCContext *s1  = avctxt->priv_data, *s;
    HEVCLocalContext *lc;
    int ctb_size    = 1<< s1->sps->log2_ctb_size;
    int more_data   = 1;
    int *ctb_row_p    = input_ctb_row;
    int ctb_row = ctb_row_p[job];
    int ctb_addr_rs = s1->sh.slice_ctb_addr_rs + ctb_row * ((s1->sps->width + ctb_size - 1) >> s1->sps->log2_ctb_size);
    int ctb_addr_ts = s1->pps->ctb_addr_rs_to_ts[ctb_addr_rs];
    int thread = ctb_row % s1->threads_number;
    int ret;

    s = s1->sList[self_id];
    lc = s->HEVClc;

    if(ctb_row) {
        ret = init_get_bits8(&lc->gb, s->data + s->sh.offset[ctb_row - 1], s->sh.size[ctb_row - 1]);

        if (ret < 0)
            return ret;
        ff_init_cabac_decoder(&lc->cc, s->data + s->sh.offset[(ctb_row)-1], s->sh.size[ctb_row - 1]);
    }

    while(more_data && ctb_addr_ts < s->sps->ctb_size) {
        int x_ctb = (ctb_addr_rs % s->sps->ctb_width) << s->sps->log2_ctb_size;
        int y_ctb = (ctb_addr_rs / s->sps->ctb_width) << s->sps->log2_ctb_size;

        hls_decode_neighbour(s, x_ctb, y_ctb, ctb_addr_ts);

        ff_thread_await_progress2(s->avctx, ctb_row, thread, SHIFT_CTB_WPP);

        if (avpriv_atomic_int_get(&s1->wpp_err)){
            ff_thread_report_progress2(s->avctx, ctb_row , thread, SHIFT_CTB_WPP);
            return 0;
        }

        ff_hevc_cabac_init(s, ctb_addr_ts);
        hls_sao_param(s, x_ctb >> s->sps->log2_ctb_size, y_ctb >> s->sps->log2_ctb_size);
        more_data = hls_coding_quadtree(s, x_ctb, y_ctb, s->sps->log2_ctb_size, 0);

        if (more_data < 0) {
            s->tab_slice_address[ctb_addr_rs] = -1;
            return more_data;
        }

        ctb_addr_ts++;

        ff_hevc_save_states(s, ctb_addr_ts);
        ff_thread_report_progress2(s->avctx, ctb_row, thread, 1);
        ff_hevc_hls_filters(s, x_ctb, y_ctb, ctb_size);

        if (!more_data && (x_ctb+ctb_size) < s->sps->width && ctb_row != s->sh.num_entry_point_offsets) {
            avpriv_atomic_int_set(&s1->wpp_err,  1);
            ff_thread_report_progress2(s->avctx, ctb_row ,thread, SHIFT_CTB_WPP);
            return 0;
        }

        if ((x_ctb+ctb_size) >= s->sps->width && (y_ctb+ctb_size) >= s->sps->height ) {
            ff_hevc_hls_filter(s, x_ctb, y_ctb, ctb_size);
            ff_thread_report_progress2(s->avctx, ctb_row , thread, SHIFT_CTB_WPP);
            return ctb_addr_ts;
        }
        ctb_addr_rs       = s->pps->ctb_addr_ts_to_rs[ctb_addr_ts];
        x_ctb+=ctb_size;

        if(x_ctb >= s->sps->width) {
            break;
        }
    }
    ff_thread_report_progress2(s->avctx, ctb_row ,thread, SHIFT_CTB_WPP);

    return 0;
}

static int hls_slice_data_wpp(HEVCContext *s, const uint8_t *nal, int length)
{
    HEVCLocalContext *lc = s->HEVClc;
    int *ret = av_malloc_array(s->sh.num_entry_point_offsets + 1, sizeof(int));
    int *arg = av_malloc_array(s->sh.num_entry_point_offsets + 1, sizeof(int));
    int offset;
    int startheader, cmpt = 0;
    int i, j, res = 0;


    if (!s->sList[1]) {
        ff_alloc_entries(s->avctx, s->sh.num_entry_point_offsets + 1);


        for (i = 1; i < s->threads_number; i++) {
            s->sList[i] = av_malloc(sizeof(HEVCContext));
            memcpy(s->sList[i], s, sizeof(HEVCContext));
            s->HEVClcList[i] = av_mallocz(sizeof(HEVCLocalContext));
            s->sList[i]->HEVClc = s->HEVClcList[i];
        }
    }

    offset = (lc->gb.index >> 3);

    for (j = 0, cmpt = 0, startheader = offset + s->sh.entry_point_offset[0]; j < s->skipped_bytes; j++) {
        if (s->skipped_bytes_pos[j] >= offset && s->skipped_bytes_pos[j] < startheader) {
            startheader--;
            cmpt++;
        }
    }

    for (i = 1; i < s->sh.num_entry_point_offsets; i++) {
        offset += (s->sh.entry_point_offset[i - 1] - cmpt);
        for (j = 0, cmpt = 0, startheader = offset
             + s->sh.entry_point_offset[i]; j < s->skipped_bytes; j++) {
            if (s->skipped_bytes_pos[j] >= offset && s->skipped_bytes_pos[j] < startheader) {
                startheader--;
                cmpt++;
            }
        }
        s->sh.size[i - 1] = s->sh.entry_point_offset[i] - cmpt;
        s->sh.offset[i - 1] = offset;

    }
    if (s->sh.num_entry_point_offsets != 0) {
        offset += s->sh.entry_point_offset[s->sh.num_entry_point_offsets - 1] - cmpt;
        s->sh.size[s->sh.num_entry_point_offsets - 1] = length - offset;
        s->sh.offset[s->sh.num_entry_point_offsets - 1] = offset;

    }
    s->data = nal;

    for (i = 1; i < s->threads_number; i++) {
        s->sList[i]->HEVClc->first_qp_group = 1;
        s->sList[i]->HEVClc->qp_y = s->sList[0]->HEVClc->qp_y;
        memcpy(s->sList[i], s, sizeof(HEVCContext));
        s->sList[i]->HEVClc = s->HEVClcList[i];
    }

    avpriv_atomic_int_set(&s->wpp_err, 0);
    ff_reset_entries(s->avctx);

    for (i = 0; i <= s->sh.num_entry_point_offsets; i++) {
        arg[i] = i;
        ret[i] = 0;
    }

    if (s->pps->entropy_coding_sync_enabled_flag)
        s->avctx->execute2(s->avctx, (void *) hls_decode_entry_wpp, arg, ret, s->sh.num_entry_point_offsets + 1);

    for (i = 0; i <= s->sh.num_entry_point_offsets; i++)
        res += ret[i];
    av_free(ret);
    av_free(arg);
    return res;
}

/**
 * @return AVERROR_INVALIDDATA if the packet is not a valid NAL unit,
 * 0 if the unit should be skipped, 1 otherwise
 */
static int hls_nal_unit(HEVCContext *s)
{
    GetBitContext *gb = &s->HEVClc->gb;
    int nuh_layer_id;

    if (get_bits1(gb) != 0)
        return AVERROR_INVALIDDATA;

    s->nal_unit_type = get_bits(gb, 6);

    nuh_layer_id   = get_bits(gb, 6);
    s->temporal_id = get_bits(gb, 3) - 1;
    if (s->temporal_id < 0)
        return AVERROR_INVALIDDATA;

    av_log(s->avctx, AV_LOG_DEBUG,
           "nal_unit_type: %d, nuh_layer_id: %d, temporal_id: %d\n",
           s->nal_unit_type, nuh_layer_id, s->temporal_id);

    return nuh_layer_id == 0;
}

static int set_side_data(HEVCContext *s)
{
    AVFrame *out = s->ref->frame;

    if (s->sei_frame_packing_present &&
        s->frame_packing_arrangement_type >= 3 &&
        s->frame_packing_arrangement_type <= 5 &&
        s->content_interpretation_type > 0 &&
        s->content_interpretation_type < 3) {
        AVStereo3D *stereo = av_stereo3d_create_side_data(out);
        if (!stereo)
            return AVERROR(ENOMEM);

        switch (s->frame_packing_arrangement_type) {
        case 3:
            if (s->quincunx_subsampling)
                stereo->type = AV_STEREO3D_SIDEBYSIDE_QUINCUNX;
            else
                stereo->type = AV_STEREO3D_SIDEBYSIDE;
            break;
        case 4:
            stereo->type = AV_STEREO3D_TOPBOTTOM;
            break;
        case 5:
            stereo->type = AV_STEREO3D_FRAMESEQUENCE;
            break;
        }

        if (s->content_interpretation_type == 2)
            stereo->flags = AV_STEREO3D_FLAG_INVERT;
    }

    if (s->sei_display_orientation_present &&
        (s->sei_anticlockwise_rotation || s->sei_hflip || s->sei_vflip)) {
        double angle = s->sei_anticlockwise_rotation * 360 / (double) (1 << 16);
        AVFrameSideData *rotation = av_frame_new_side_data(out,
                                                           AV_FRAME_DATA_DISPLAYMATRIX,
                                                           sizeof(int32_t) * 9);
        if (!rotation)
            return AVERROR(ENOMEM);

        av_display_rotation_set((int32_t *)rotation->data, angle);
        av_display_matrix_flip((int32_t *)rotation->data,
                               s->sei_hflip, s->sei_vflip);
    }

    return 0;
}

static int hevc_frame_start(HEVCContext *s)
{
    HEVCLocalContext *lc = s->HEVClc;
    int pic_size_in_ctb  = ((s->sps->width  >> s->sps->log2_min_cb_size) + 1) *
                           ((s->sps->height >> s->sps->log2_min_cb_size) + 1);
    int ret;

    memset(s->horizontal_bs, 0, s->bs_width * s->bs_height);
    memset(s->vertical_bs,   0, s->bs_width * s->bs_height);
    memset(s->cbf_luma,      0, s->sps->min_tb_width * s->sps->min_tb_height);
    memset(s->is_pcm,        0, (s->sps->min_pu_width + 1) * (s->sps->min_pu_height + 1));
    memset(s->tab_slice_address, -1, pic_size_in_ctb * sizeof(*s->tab_slice_address));

    s->is_decoded        = 0;
    s->first_nal_type    = s->nal_unit_type;

    if (s->pps->tiles_enabled_flag)
        lc->end_of_tiles_x = s->pps->column_width[0] << s->sps->log2_ctb_size;

    ret = ff_hevc_set_new_ref(s, &s->frame, s->poc);
    if (ret < 0)
        goto fail;

    ret = ff_hevc_frame_rps(s);
    if (ret < 0) {
        av_log(s->avctx, AV_LOG_ERROR, "Error constructing the frame RPS.\n");
        goto fail;
    }

    s->ref->frame->key_frame = IS_IRAP(s);

    ret = set_side_data(s);
    if (ret < 0)
        goto fail;

    s->frame->pict_type = 3 - s->sh.slice_type;

    if (!IS_IRAP(s))
        ff_hevc_bump_frame(s);

    av_frame_unref(s->output_frame);
    ret = ff_hevc_output_frame(s, s->output_frame, 0);
    if (ret < 0)
        goto fail;

    ff_thread_finish_setup(s->avctx);

    return 0;

fail:
    if (s->ref && s->threads_type == FF_THREAD_FRAME)
        ff_thread_report_progress(&s->ref->tf, INT_MAX, 0);
    s->ref = NULL;
    return ret;
}

static int decode_nal_unit(HEVCContext *s, const uint8_t *nal, int length)
{
    HEVCLocalContext *lc = s->HEVClc;
    GetBitContext *gb    = &lc->gb;
    int ctb_addr_ts, ret;

    ret = init_get_bits8(gb, nal, length);
    if (ret < 0)
        return ret;

    ret = hls_nal_unit(s);
    if (ret < 0) {
        av_log(s->avctx, AV_LOG_ERROR, "Invalid NAL unit %d, skipping.\n",
               s->nal_unit_type);
        goto fail;
    } else if (!ret)
        return 0;

    switch (s->nal_unit_type) {
    case NAL_VPS:
        ret = ff_hevc_decode_nal_vps(s);
        if (ret < 0)
            goto fail;
        break;
    case NAL_SPS:
        ret = ff_hevc_decode_nal_sps(s);
        if (ret < 0)
            goto fail;
        break;
    case NAL_PPS:
        ret = ff_hevc_decode_nal_pps(s);
        if (ret < 0)
            goto fail;
        break;
    case NAL_SEI_PREFIX:
    case NAL_SEI_SUFFIX:
        ret = ff_hevc_decode_nal_sei(s);
        if (ret < 0)
            goto fail;
        break;
    case NAL_TRAIL_R:
    case NAL_TRAIL_N:
    case NAL_TSA_N:
    case NAL_TSA_R:
    case NAL_STSA_N:
    case NAL_STSA_R:
    case NAL_BLA_W_LP:
    case NAL_BLA_W_RADL:
    case NAL_BLA_N_LP:
    case NAL_IDR_W_RADL:
    case NAL_IDR_N_LP:
    case NAL_CRA_NUT:
    case NAL_RADL_N:
    case NAL_RADL_R:
    case NAL_RASL_N:
    case NAL_RASL_R:
        ret = hls_slice_header(s);
        if (ret < 0)
            return ret;

        if (s->max_ra == INT_MAX) {
            if (s->nal_unit_type == NAL_CRA_NUT || IS_BLA(s)) {
                s->max_ra = s->poc;
            } else {
                if (IS_IDR(s))
                    s->max_ra = INT_MIN;
            }
        }

        if ((s->nal_unit_type == NAL_RASL_R || s->nal_unit_type == NAL_RASL_N) &&
            s->poc <= s->max_ra) {
            s->is_decoded = 0;
            break;
        } else {
            if (s->nal_unit_type == NAL_RASL_R && s->poc > s->max_ra)
                s->max_ra = INT_MIN;
        }

        if (s->sh.first_slice_in_pic_flag) {
            ret = hevc_frame_start(s);
            if (ret < 0)
                return ret;
        } else if (!s->ref) {
            av_log(s->avctx, AV_LOG_ERROR, "First slice in a frame missing.\n");
            goto fail;
        }

        if (s->nal_unit_type != s->first_nal_type) {
            av_log(s->avctx, AV_LOG_ERROR,
                   "Non-matching NAL types of the VCL NALUs: %d %d\n",
                   s->first_nal_type, s->nal_unit_type);
            return AVERROR_INVALIDDATA;
        }

        if (!s->sh.dependent_slice_segment_flag &&
            s->sh.slice_type != I_SLICE) {
            ret = ff_hevc_slice_rpl(s);
            if (ret < 0) {
                av_log(s->avctx, AV_LOG_WARNING,
                       "Error constructing the reference lists for the current slice.\n");
                goto fail;
            }
        }

        if (s->threads_number > 1 && s->sh.num_entry_point_offsets > 0)
            ctb_addr_ts = hls_slice_data_wpp(s, nal, length);
        else
            ctb_addr_ts = hls_slice_data(s);
        if (ctb_addr_ts >= (s->sps->ctb_width * s->sps->ctb_height)) {
            s->is_decoded = 1;
        }

        if (ctb_addr_ts < 0) {
            ret = ctb_addr_ts;
            goto fail;
        }
        break;
    case NAL_EOS_NUT:
    case NAL_EOB_NUT:
        s->seq_decode = (s->seq_decode + 1) & 0xff;
        s->max_ra     = INT_MAX;
        break;
    case NAL_AUD:
    case NAL_FD_NUT:
        break;
    default:
        av_log(s->avctx, AV_LOG_INFO,
               "Skipping NAL unit %d\n", s->nal_unit_type);
    }

    return 0;
fail:
    if (s->avctx->err_recognition & AV_EF_EXPLODE)
        return ret;
    return 0;
}

/* FIXME: This is adapted from ff_h264_decode_nal, avoiding duplication
 * between these functions would be nice. */
int ff_hevc_extract_rbsp(HEVCContext *s, const uint8_t *src, int length,
                         HEVCNAL *nal)
{
    int i, si, di;
    uint8_t *dst;

    s->skipped_bytes = 0;
#define STARTCODE_TEST                                                  \
        if (i + 2 < length && src[i + 1] == 0 && src[i + 2] <= 3) {     \
            if (src[i + 2] != 3) {                                      \
                /* startcode, so we must be past the end */             \
                length = i;                                             \
            }                                                           \
            break;                                                      \
        }
#if HAVE_FAST_UNALIGNED
#define FIND_FIRST_ZERO                                                 \
        if (i > 0 && !src[i])                                           \
            i--;                                                        \
        while (src[i])                                                  \
            i++
#if HAVE_FAST_64BIT
    for (i = 0; i + 1 < length; i += 9) {
        if (!((~AV_RN64A(src + i) &
               (AV_RN64A(src + i) - 0x0100010001000101ULL)) &
              0x8000800080008080ULL))
            continue;
        FIND_FIRST_ZERO;
        STARTCODE_TEST;
        i -= 7;
    }
#else
    for (i = 0; i + 1 < length; i += 5) {
        if (!((~AV_RN32A(src + i) &
               (AV_RN32A(src + i) - 0x01000101U)) &
              0x80008080U))
            continue;
        FIND_FIRST_ZERO;
        STARTCODE_TEST;
        i -= 3;
    }
#endif /* HAVE_FAST_64BIT */
#else
    for (i = 0; i + 1 < length; i += 2) {
        if (src[i])
            continue;
        if (i > 0 && src[i - 1] == 0)
            i--;
        STARTCODE_TEST;
    }
#endif /* HAVE_FAST_UNALIGNED */

    if (i >= length - 1) { // no escaped 0
        nal->data = src;
        nal->size = length;
        return length;
    }

    av_fast_malloc(&nal->rbsp_buffer, &nal->rbsp_buffer_size,
                   length + FF_INPUT_BUFFER_PADDING_SIZE);
    if (!nal->rbsp_buffer)
        return AVERROR(ENOMEM);

    dst = nal->rbsp_buffer;

    memcpy(dst, src, i);
    si = di = i;
    while (si + 2 < length) {
        // remove escapes (very rare 1:2^22)
        if (src[si + 2] > 3) {
            dst[di++] = src[si++];
            dst[di++] = src[si++];
        } else if (src[si] == 0 && src[si + 1] == 0) {
            if (src[si + 2] == 3) { // escape
                dst[di++] = 0;
                dst[di++] = 0;
                si       += 3;

                s->skipped_bytes++;
                if (s->skipped_bytes_pos_size < s->skipped_bytes) {
                    s->skipped_bytes_pos_size *= 2;
                    av_reallocp_array(&s->skipped_bytes_pos,
                            s->skipped_bytes_pos_size,
                            sizeof(*s->skipped_bytes_pos));
                    if (!s->skipped_bytes_pos)
                        return AVERROR(ENOMEM);
                }
                if (s->skipped_bytes_pos)
                    s->skipped_bytes_pos[s->skipped_bytes-1] = di - 1;
                continue;
            } else // next start code
                goto nsc;
        }

        dst[di++] = src[si++];
    }
    while (si < length)
        dst[di++] = src[si++];

nsc:
    memset(dst + di, 0, FF_INPUT_BUFFER_PADDING_SIZE);

    nal->data = dst;
    nal->size = di;
    return si;
}

static int decode_nal_units(HEVCContext *s, const uint8_t *buf, int length)
{
    int i, consumed, ret = 0;

    s->ref = NULL;
    s->last_eos = s->eos;
    s->eos = 0;

    /* split the input packet into NAL units, so we know the upper bound on the
     * number of slices in the frame */
    s->nb_nals = 0;
    while (length >= 4) {
        HEVCNAL *nal;
        int extract_length = 0;

        if (s->is_nalff) {
            int i;
            for (i = 0; i < s->nal_length_size; i++)
                extract_length = (extract_length << 8) | buf[i];
            buf    += s->nal_length_size;
            length -= s->nal_length_size;

            if (extract_length > length) {
                av_log(s->avctx, AV_LOG_ERROR, "Invalid NAL unit size.\n");
                ret = AVERROR_INVALIDDATA;
                goto fail;
            }
        } else {
            /* search start code */
            while (buf[0] != 0 || buf[1] != 0 || buf[2] != 1) {
                ++buf;
                --length;
                if (length < 4) {
                    av_log(s->avctx, AV_LOG_ERROR, "No start code is found.\n");
                    ret = AVERROR_INVALIDDATA;
                    goto fail;
                }
            }

            buf           += 3;
            length        -= 3;
        }

        if (!s->is_nalff)
            extract_length = length;

        if (s->nals_allocated < s->nb_nals + 1) {
            int new_size = s->nals_allocated + 1;
            HEVCNAL *tmp = av_realloc_array(s->nals, new_size, sizeof(*tmp));
            if (!tmp) {
                ret = AVERROR(ENOMEM);
                goto fail;
            }
            s->nals = tmp;
            memset(s->nals + s->nals_allocated, 0,
                   (new_size - s->nals_allocated) * sizeof(*tmp));
            av_reallocp_array(&s->skipped_bytes_nal, new_size, sizeof(*s->skipped_bytes_nal));
            av_reallocp_array(&s->skipped_bytes_pos_size_nal, new_size, sizeof(*s->skipped_bytes_pos_size_nal));
            av_reallocp_array(&s->skipped_bytes_pos_nal, new_size, sizeof(*s->skipped_bytes_pos_nal));
            s->skipped_bytes_pos_size_nal[s->nals_allocated] = 1024; // initial buffer size
            s->skipped_bytes_pos_nal[s->nals_allocated] = av_malloc_array(s->skipped_bytes_pos_size_nal[s->nals_allocated], sizeof(*s->skipped_bytes_pos));
            s->nals_allocated = new_size;
        }
        s->skipped_bytes_pos_size = s->skipped_bytes_pos_size_nal[s->nb_nals];
        s->skipped_bytes_pos = s->skipped_bytes_pos_nal[s->nb_nals];
        nal = &s->nals[s->nb_nals];

        consumed = ff_hevc_extract_rbsp(s, buf, extract_length, nal);

        s->skipped_bytes_nal[s->nb_nals] = s->skipped_bytes;
        s->skipped_bytes_pos_size_nal[s->nb_nals] = s->skipped_bytes_pos_size;
        s->skipped_bytes_pos_nal[s->nb_nals++] = s->skipped_bytes_pos;


        if (consumed < 0) {
            ret = consumed;
            goto fail;
        }

        ret = init_get_bits8(&s->HEVClc->gb, nal->data, nal->size);
        if (ret < 0)
            goto fail;
        hls_nal_unit(s);

        if (s->nal_unit_type == NAL_EOB_NUT ||
            s->nal_unit_type == NAL_EOS_NUT)
            s->eos = 1;

        buf    += consumed;
        length -= consumed;
    }

    /* parse the NAL units */
    for (i = 0; i < s->nb_nals; i++) {
        int ret;
        s->skipped_bytes = s->skipped_bytes_nal[i];
        s->skipped_bytes_pos = s->skipped_bytes_pos_nal[i];

        ret = decode_nal_unit(s, s->nals[i].data, s->nals[i].size);
        if (ret < 0) {
            av_log(s->avctx, AV_LOG_WARNING,
                   "Error parsing NAL unit #%d.\n", i);
            goto fail;
        }
    }

fail:
    if (s->ref && s->threads_type == FF_THREAD_FRAME)
        ff_thread_report_progress(&s->ref->tf, INT_MAX, 0);

    return ret;
}

static void print_md5(void *log_ctx, int level, uint8_t md5[16])
{
    int i;
    for (i = 0; i < 16; i++)
        av_log(log_ctx, level, "%02"PRIx8, md5[i]);
}

static int verify_md5(HEVCContext *s, AVFrame *frame)
{
    const AVPixFmtDescriptor *desc = av_pix_fmt_desc_get(frame->format);
    int pixel_shift;
    int i, j;

    if (!desc)
        return AVERROR(EINVAL);

    pixel_shift = desc->comp[0].depth_minus1 > 7;

    av_log(s->avctx, AV_LOG_DEBUG, "Verifying checksum for frame with POC %d: ",
           s->poc);

    /* the checksums are LE, so we have to byteswap for >8bpp formats
     * on BE arches */
#if HAVE_BIGENDIAN
    if (pixel_shift && !s->checksum_buf) {
        av_fast_malloc(&s->checksum_buf, &s->checksum_buf_size,
                       FFMAX3(frame->linesize[0], frame->linesize[1],
                              frame->linesize[2]));
        if (!s->checksum_buf)
            return AVERROR(ENOMEM);
    }
#endif

    for (i = 0; frame->data[i]; i++) {
        int width  = s->avctx->coded_width;
        int height = s->avctx->coded_height;
        int w = (i == 1 || i == 2) ? (width  >> desc->log2_chroma_w) : width;
        int h = (i == 1 || i == 2) ? (height >> desc->log2_chroma_h) : height;
        uint8_t md5[16];

        av_md5_init(s->md5_ctx);
        for (j = 0; j < h; j++) {
            const uint8_t *src = frame->data[i] + j * frame->linesize[i];
#if HAVE_BIGENDIAN
            if (pixel_shift) {
                s->bdsp.bswap16_buf((uint16_t *) s->checksum_buf,
                                    (const uint16_t *) src, w);
                src = s->checksum_buf;
            }
#endif
            av_md5_update(s->md5_ctx, src, w << pixel_shift);
        }
        av_md5_final(s->md5_ctx, md5);

        if (!memcmp(md5, s->md5[i], 16)) {
            av_log   (s->avctx, AV_LOG_DEBUG, "plane %d - correct ", i);
            print_md5(s->avctx, AV_LOG_DEBUG, md5);
            av_log   (s->avctx, AV_LOG_DEBUG, "; ");
        } else {
            av_log   (s->avctx, AV_LOG_ERROR, "mismatching checksum of plane %d - ", i);
            print_md5(s->avctx, AV_LOG_ERROR, md5);
            av_log   (s->avctx, AV_LOG_ERROR, " != ");
            print_md5(s->avctx, AV_LOG_ERROR, s->md5[i]);
            av_log   (s->avctx, AV_LOG_ERROR, "\n");
            return AVERROR_INVALIDDATA;
        }
    }

    av_log(s->avctx, AV_LOG_DEBUG, "\n");

    return 0;
}

static int hevc_decode_frame(AVCodecContext *avctx, void *data, int *got_output,
                             AVPacket *avpkt)
{
    int ret;
    HEVCContext *s = avctx->priv_data;

    if (!avpkt->size) {
        ret = ff_hevc_output_frame(s, data, 1);
        if (ret < 0)
            return ret;

        *got_output = ret;
        return 0;
    }

    s->ref = NULL;
    ret    = decode_nal_units(s, avpkt->data, avpkt->size);
    if (ret < 0)
        return ret;

    /* verify the SEI checksum */
    if (avctx->err_recognition & AV_EF_CRCCHECK && s->is_decoded &&
        s->is_md5) {
        ret = verify_md5(s, s->ref->frame);
        if (ret < 0 && avctx->err_recognition & AV_EF_EXPLODE) {
            ff_hevc_unref_frame(s, s->ref, ~0);
            return ret;
        }
    }
    s->is_md5 = 0;

    if (s->is_decoded) {
        av_log(avctx, AV_LOG_DEBUG, "Decoded frame with POC %d.\n", s->poc);
        s->is_decoded = 0;
    }

    if (s->output_frame->buf[0]) {
        av_frame_move_ref(data, s->output_frame);
        *got_output = 1;
    }

    return avpkt->size;
}

static int hevc_ref_frame(HEVCContext *s, HEVCFrame *dst, HEVCFrame *src)
{
    int ret;

    ret = ff_thread_ref_frame(&dst->tf, &src->tf);
    if (ret < 0)
        return ret;

    dst->tab_mvf_buf = av_buffer_ref(src->tab_mvf_buf);
    if (!dst->tab_mvf_buf)
        goto fail;
    dst->tab_mvf = src->tab_mvf;

    dst->rpl_tab_buf = av_buffer_ref(src->rpl_tab_buf);
    if (!dst->rpl_tab_buf)
        goto fail;
    dst->rpl_tab = src->rpl_tab;

    dst->rpl_buf = av_buffer_ref(src->rpl_buf);
    if (!dst->rpl_buf)
        goto fail;

    dst->poc        = src->poc;
    dst->ctb_count  = src->ctb_count;
    dst->window     = src->window;
    dst->flags      = src->flags;
    dst->sequence   = src->sequence;

    return 0;
fail:
    ff_hevc_unref_frame(s, dst, ~0);
    return AVERROR(ENOMEM);
}

static av_cold int hevc_decode_free(AVCodecContext *avctx)
{
    HEVCContext       *s = avctx->priv_data;
    int i;

    pic_arrays_free(s);

    av_freep(&s->md5_ctx);

    for(i=0; i < s->nals_allocated; i++) {
        av_freep(&s->skipped_bytes_pos_nal[i]);
    }
    av_freep(&s->skipped_bytes_pos_size_nal);
    av_freep(&s->skipped_bytes_nal);
    av_freep(&s->skipped_bytes_pos_nal);

    av_freep(&s->cabac_state);

    av_frame_free(&s->tmp_frame);
    av_frame_free(&s->output_frame);

    for (i = 0; i < FF_ARRAY_ELEMS(s->DPB); i++) {
        ff_hevc_unref_frame(s, &s->DPB[i], ~0);
        av_frame_free(&s->DPB[i].frame);
    }

    for (i = 0; i < FF_ARRAY_ELEMS(s->vps_list); i++)
        av_buffer_unref(&s->vps_list[i]);
    for (i = 0; i < FF_ARRAY_ELEMS(s->sps_list); i++)
        av_buffer_unref(&s->sps_list[i]);
    for (i = 0; i < FF_ARRAY_ELEMS(s->pps_list); i++)
        av_buffer_unref(&s->pps_list[i]);
    s->sps = NULL;
    s->pps = NULL;
    s->vps = NULL;

    av_buffer_unref(&s->current_sps);

    av_freep(&s->sh.entry_point_offset);
    av_freep(&s->sh.offset);
    av_freep(&s->sh.size);

    for (i = 1; i < s->threads_number; i++) {
        HEVCLocalContext *lc = s->HEVClcList[i];
        if (lc) {
            av_freep(&s->HEVClcList[i]);
            av_freep(&s->sList[i]);
        }
    }
    if (s->HEVClc == s->HEVClcList[0])
        s->HEVClc = NULL;
    av_freep(&s->HEVClcList[0]);

    for (i = 0; i < s->nals_allocated; i++)
        av_freep(&s->nals[i].rbsp_buffer);
    av_freep(&s->nals);
    s->nals_allocated = 0;

    return 0;
}

static av_cold int hevc_init_context(AVCodecContext *avctx)
{
    HEVCContext *s = avctx->priv_data;
    int i;

    s->avctx = avctx;

    s->HEVClc = av_mallocz(sizeof(HEVCLocalContext));
    if (!s->HEVClc)
        goto fail;
    s->HEVClcList[0] = s->HEVClc;
    s->sList[0] = s;

    s->cabac_state = av_malloc(HEVC_CONTEXTS);
    if (!s->cabac_state)
        goto fail;

    s->tmp_frame = av_frame_alloc();
    if (!s->tmp_frame)
        goto fail;

    s->output_frame = av_frame_alloc();
    if (!s->output_frame)
        goto fail;

    for (i = 0; i < FF_ARRAY_ELEMS(s->DPB); i++) {
        s->DPB[i].frame = av_frame_alloc();
        if (!s->DPB[i].frame)
            goto fail;
        s->DPB[i].tf.f = s->DPB[i].frame;
    }

    s->max_ra = INT_MAX;

    s->md5_ctx = av_md5_alloc();
    if (!s->md5_ctx)
        goto fail;

    ff_bswapdsp_init(&s->bdsp);

    s->context_initialized = 1;
    s->eos = 0;

    return 0;

fail:
    hevc_decode_free(avctx);
    return AVERROR(ENOMEM);
}

static int hevc_update_thread_context(AVCodecContext *dst,
                                      const AVCodecContext *src)
{
    HEVCContext *s  = dst->priv_data;
    HEVCContext *s0 = src->priv_data;
    int i, ret;

    if (!s->context_initialized) {
        ret = hevc_init_context(dst);
        if (ret < 0)
            return ret;
    }

    for (i = 0; i < FF_ARRAY_ELEMS(s->DPB); i++) {
        ff_hevc_unref_frame(s, &s->DPB[i], ~0);
        if (s0->DPB[i].frame->buf[0]) {
            ret = hevc_ref_frame(s, &s->DPB[i], &s0->DPB[i]);
            if (ret < 0)
                return ret;
        }
    }

    if (s->sps != s0->sps)
        s->sps = NULL;
    for (i = 0; i < FF_ARRAY_ELEMS(s->vps_list); i++) {
        av_buffer_unref(&s->vps_list[i]);
        if (s0->vps_list[i]) {
            s->vps_list[i] = av_buffer_ref(s0->vps_list[i]);
            if (!s->vps_list[i])
                return AVERROR(ENOMEM);
        }
    }

    for (i = 0; i < FF_ARRAY_ELEMS(s->sps_list); i++) {
        av_buffer_unref(&s->sps_list[i]);
        if (s0->sps_list[i]) {
            s->sps_list[i] = av_buffer_ref(s0->sps_list[i]);
            if (!s->sps_list[i])
                return AVERROR(ENOMEM);
        }
    }

    for (i = 0; i < FF_ARRAY_ELEMS(s->pps_list); i++) {
        av_buffer_unref(&s->pps_list[i]);
        if (s0->pps_list[i]) {
            s->pps_list[i] = av_buffer_ref(s0->pps_list[i]);
            if (!s->pps_list[i])
                return AVERROR(ENOMEM);
        }
    }

    av_buffer_unref(&s->current_sps);
    if (s0->current_sps) {
        s->current_sps = av_buffer_ref(s0->current_sps);
        if (!s->current_sps)
            return AVERROR(ENOMEM);
    }

    if (s->sps != s0->sps)
        if ((ret = set_sps(s, s0->sps)) < 0)
            return ret;

    s->seq_decode = s0->seq_decode;
    s->seq_output = s0->seq_output;
    s->pocTid0    = s0->pocTid0;
    s->max_ra     = s0->max_ra;
    s->eos        = s0->eos;

    s->is_nalff        = s0->is_nalff;
    s->nal_length_size = s0->nal_length_size;

    s->threads_number      = s0->threads_number;
    s->threads_type        = s0->threads_type;

    if (s0->eos) {
        s->seq_decode = (s->seq_decode + 1) & 0xff;
        s->max_ra = INT_MAX;
    }

    return 0;
}

static int hevc_decode_extradata(HEVCContext *s)
{
    AVCodecContext *avctx = s->avctx;
    GetByteContext gb;
    int ret;

    bytestream2_init(&gb, avctx->extradata, avctx->extradata_size);

    if (avctx->extradata_size > 3 &&
        (avctx->extradata[0] || avctx->extradata[1] ||
         avctx->extradata[2] > 1)) {
        /* It seems the extradata is encoded as hvcC format.
         * Temporarily, we support configurationVersion==0 until 14496-15 3rd
         * is finalized. When finalized, configurationVersion will be 1 and we
         * can recognize hvcC by checking if avctx->extradata[0]==1 or not. */
        int i, j, num_arrays, nal_len_size;

        s->is_nalff = 1;

        bytestream2_skip(&gb, 21);
        nal_len_size = (bytestream2_get_byte(&gb) & 3) + 1;
        num_arrays   = bytestream2_get_byte(&gb);

        /* nal units in the hvcC always have length coded with 2 bytes,
         * so put a fake nal_length_size = 2 while parsing them */
        s->nal_length_size = 2;

        /* Decode nal units from hvcC. */
        for (i = 0; i < num_arrays; i++) {
            int type = bytestream2_get_byte(&gb) & 0x3f;
            int cnt  = bytestream2_get_be16(&gb);

            for (j = 0; j < cnt; j++) {
                // +2 for the nal size field
                int nalsize = bytestream2_peek_be16(&gb) + 2;
                if (bytestream2_get_bytes_left(&gb) < nalsize) {
                    av_log(s->avctx, AV_LOG_ERROR,
                           "Invalid NAL unit size in extradata.\n");
                    return AVERROR_INVALIDDATA;
                }

                ret = decode_nal_units(s, gb.buffer, nalsize);
                if (ret < 0) {
                    av_log(avctx, AV_LOG_ERROR,
                           "Decoding nal unit %d %d from hvcC failed\n",
                           type, i);
                    return ret;
                }
                bytestream2_skip(&gb, nalsize);
            }
        }

        /* Now store right nal length size, that will be used to parse
         * all other nals */
        s->nal_length_size = nal_len_size;
    } else {
        s->is_nalff = 0;
        ret = decode_nal_units(s, avctx->extradata, avctx->extradata_size);
        if (ret < 0)
            return ret;
    }
    return 0;
}

static av_cold int hevc_decode_init(AVCodecContext *avctx)
{
    HEVCContext *s = avctx->priv_data;
    int ret;

    ff_init_cabac_states();

    avctx->internal->allocate_progress = 1;

    ret = hevc_init_context(avctx);
    if (ret < 0)
        return ret;

    s->enable_parallel_tiles = 0;
    s->picture_struct = 0;

    if(avctx->active_thread_type & FF_THREAD_SLICE)
        s->threads_number = avctx->thread_count;
    else
        s->threads_number = 1;

    if (avctx->extradata_size > 0 && avctx->extradata) {
        ret = hevc_decode_extradata(s);
        if (ret < 0) {
            hevc_decode_free(avctx);
            return ret;
        }
    }

    if((avctx->active_thread_type & FF_THREAD_FRAME) && avctx->thread_count > 1)
            s->threads_type = FF_THREAD_FRAME;
        else
            s->threads_type = FF_THREAD_SLICE;

    return 0;
}

static av_cold int hevc_init_thread_copy(AVCodecContext *avctx)
{
    HEVCContext *s = avctx->priv_data;
    int ret;

    memset(s, 0, sizeof(*s));

    ret = hevc_init_context(avctx);
    if (ret < 0)
        return ret;

    return 0;
}

static void hevc_decode_flush(AVCodecContext *avctx)
{
    HEVCContext *s = avctx->priv_data;
    ff_hevc_flush_dpb(s);
    s->max_ra = INT_MAX;
}

#define OFFSET(x) offsetof(HEVCContext, x)
#define PAR (AV_OPT_FLAG_DECODING_PARAM | AV_OPT_FLAG_VIDEO_PARAM)

static const AVProfile profiles[] = {
    { FF_PROFILE_HEVC_MAIN,                 "Main"                },
    { FF_PROFILE_HEVC_MAIN_10,              "Main 10"             },
    { FF_PROFILE_HEVC_MAIN_STILL_PICTURE,   "Main Still Picture"  },
    { FF_PROFILE_HEVC_REXT,                 "Rext"  },
    { FF_PROFILE_UNKNOWN },
};

static const AVOption options[] = {
    { "apply_defdispwin", "Apply default display window from VUI", OFFSET(apply_defdispwin),
        AV_OPT_TYPE_INT, {.i64 = 0}, 0, 1, PAR },
    { "strict-displaywin", "stricly apply default display window size", OFFSET(apply_defdispwin),
        AV_OPT_TYPE_INT, {.i64 = 0}, 0, 1, PAR },
    { NULL },
};

static const AVClass hevc_decoder_class = {
    .class_name = "HEVC decoder",
    .item_name  = av_default_item_name,
    .option     = options,
    .version    = LIBAVUTIL_VERSION_INT,
};

AVCodec ff_hevc_decoder = {
    .name                  = "hevc",
    .long_name             = NULL_IF_CONFIG_SMALL("HEVC (High Efficiency Video Coding)"),
    .type                  = AVMEDIA_TYPE_VIDEO,
    .id                    = AV_CODEC_ID_HEVC,
    .priv_data_size        = sizeof(HEVCContext),
    .priv_class            = &hevc_decoder_class,
    .init                  = hevc_decode_init,
    .close                 = hevc_decode_free,
    .decode                = hevc_decode_frame,
    .flush                 = hevc_decode_flush,
    .update_thread_context = hevc_update_thread_context,
    .init_thread_copy      = hevc_init_thread_copy,
    .capabilities          = CODEC_CAP_DR1 | CODEC_CAP_DELAY |
                             CODEC_CAP_SLICE_THREADS | CODEC_CAP_FRAME_THREADS,
    .profiles              = NULL_IF_CONFIG_SMALL(profiles),
};<|MERGE_RESOLUTION|>--- conflicted
+++ resolved
@@ -2074,12 +2074,8 @@
                 !(lc->cu.part_mode == PART_2Nx2N && lc->pu.merge_flag)) {
                 rqt_root_cbf = ff_hevc_no_residual_syntax_flag_decode(s);
             }
-<<<<<<< HEAD
-            if (lc->cu.rqt_root_cbf) {
+            if (rqt_root_cbf) {
                 const static int cbf[2] = { 0 };
-=======
-            if (rqt_root_cbf) {
->>>>>>> 2c6a7f93
                 lc->cu.max_trafo_depth = lc->cu.pred_mode == MODE_INTRA ?
                                          s->sps->max_transform_hierarchy_depth_intra + lc->cu.intra_split_flag :
                                          s->sps->max_transform_hierarchy_depth_inter;
