--- conflicted
+++ resolved
@@ -1025,18 +1025,12 @@
     // we will overwrite it later during decoding
     av_frame_free(&h->cur_pic.f);
 
-<<<<<<< HEAD
     av_frame_free(&h->last_pic_for_ec.f);
 
-    ff_h264dsp_init(&h->h264dsp, 8, 1);
+    ff_h264dsp_init(&s->h264dsp, 8, 1);
     av_assert0(h->sps.bit_depth_chroma == 0);
-    ff_h264_pred_init(&h->hpc, AV_CODEC_ID_SVQ3, 8, 1);
-    ff_videodsp_init(&h->vdsp, 8);
-=======
-    ff_h264dsp_init(&s->h264dsp, 8, 1);
     ff_h264_pred_init(&s->hpc, AV_CODEC_ID_SVQ3, 8, 1);
     ff_videodsp_init(&s->vdsp, 8);
->>>>>>> c73fb9ef
 
     memset(h->pps.scaling_matrix4, 16, 6 * 16 * sizeof(uint8_t));
     memset(h->pps.scaling_matrix8, 16, 2 * 64 * sizeof(uint8_t));
@@ -1463,13 +1457,8 @@
                 return -1;
             }
 
-<<<<<<< HEAD
             if (mb_type != 0 || sl->cbp)
-                hl_decode_mb(h, &h->slice_ctx[0]);
-=======
-            if (mb_type != 0)
                 hl_decode_mb(s, h, &h->slice_ctx[0]);
->>>>>>> c73fb9ef
 
             if (h->pict_type != AV_PICTURE_TYPE_B && !h->low_delay)
                 h->cur_pic.mb_type[sl->mb_x + sl->mb_y * h->mb_stride] =
