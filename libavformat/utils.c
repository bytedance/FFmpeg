/*
 * various utility functions for use within FFmpeg
 * Copyright (c) 2000, 2001, 2002 Fabrice Bellard
 *
 * This file is part of FFmpeg.
 *
 * FFmpeg is free software; you can redistribute it and/or
 * modify it under the terms of the GNU Lesser General Public
 * License as published by the Free Software Foundation; either
 * version 2.1 of the License, or (at your option) any later version.
 *
 * FFmpeg is distributed in the hope that it will be useful,
 * but WITHOUT ANY WARRANTY; without even the implied warranty of
 * MERCHANTABILITY or FITNESS FOR A PARTICULAR PURPOSE.  See the GNU
 * Lesser General Public License for more details.
 *
 * You should have received a copy of the GNU Lesser General Public
 * License along with FFmpeg; if not, write to the Free Software
 * Foundation, Inc., 51 Franklin Street, Fifth Floor, Boston, MA 02110-1301 USA
 */

/* #define DEBUG */

#include "avformat.h"
#include "avio_internal.h"
#include "internal.h"
#include "libavcodec/internal.h"
#include "libavcodec/raw.h"
#include "libavutil/opt.h"
#include "libavutil/dict.h"
#include "libavutil/pixdesc.h"
#include "metadata.h"
#include "id3v2.h"
#include "libavutil/avstring.h"
#include "libavutil/mathematics.h"
#include "riff.h"
#include "audiointerleave.h"
#include "url.h"
#include <sys/time.h>
#include <time.h>
#include <strings.h>
#include <stdarg.h>
#if CONFIG_NETWORK
#include "network.h"
#endif

#undef NDEBUG
#include <assert.h>

/**
 * @file
 * various utility functions for use within FFmpeg
 */

unsigned avformat_version(void)
{
    return LIBAVFORMAT_VERSION_INT;
}

const char *avformat_configuration(void)
{
    return FFMPEG_CONFIGURATION;
}

const char *avformat_license(void)
{
#define LICENSE_PREFIX "libavformat license: "
    return LICENSE_PREFIX FFMPEG_LICENSE + sizeof(LICENSE_PREFIX) - 1;
}

/* fraction handling */

/**
 * f = val + (num / den) + 0.5.
 *
 * 'num' is normalized so that it is such as 0 <= num < den.
 *
 * @param f fractional number
 * @param val integer value
 * @param num must be >= 0
 * @param den must be >= 1
 */
static void frac_init(AVFrac *f, int64_t val, int64_t num, int64_t den)
{
    num += (den >> 1);
    if (num >= den) {
        val += num / den;
        num = num % den;
    }
    f->val = val;
    f->num = num;
    f->den = den;
}

/**
 * Fractional addition to f: f = f + (incr / f->den).
 *
 * @param f fractional number
 * @param incr increment, can be positive or negative
 */
static void frac_add(AVFrac *f, int64_t incr)
{
    int64_t num, den;

    num = f->num + incr;
    den = f->den;
    if (num < 0) {
        f->val += num / den;
        num = num % den;
        if (num < 0) {
            num += den;
            f->val--;
        }
    } else if (num >= den) {
        f->val += num / den;
        num = num % den;
    }
    f->num = num;
}

/** head of registered input format linked list */
static AVInputFormat *first_iformat = NULL;
/** head of registered output format linked list */
static AVOutputFormat *first_oformat = NULL;

AVInputFormat  *av_iformat_next(AVInputFormat  *f)
{
    if(f) return f->next;
    else  return first_iformat;
}

AVOutputFormat *av_oformat_next(AVOutputFormat *f)
{
    if(f) return f->next;
    else  return first_oformat;
}

void av_register_input_format(AVInputFormat *format)
{
    AVInputFormat **p;
    p = &first_iformat;
    while (*p != NULL) p = &(*p)->next;
    *p = format;
    format->next = NULL;
}

void av_register_output_format(AVOutputFormat *format)
{
    AVOutputFormat **p;
    p = &first_oformat;
    while (*p != NULL) p = &(*p)->next;
    *p = format;
    format->next = NULL;
}

int av_match_ext(const char *filename, const char *extensions)
{
    const char *ext, *p;
    char ext1[32], *q;

    if(!filename)
        return 0;

    ext = strrchr(filename, '.');
    if (ext) {
        ext++;
        p = extensions;
        for(;;) {
            q = ext1;
            while (*p != '\0' && *p != ',' && q-ext1<sizeof(ext1)-1)
                *q++ = *p++;
            *q = '\0';
            if (!strcasecmp(ext1, ext))
                return 1;
            if (*p == '\0')
                break;
            p++;
        }
    }
    return 0;
}

static int match_format(const char *name, const char *names)
{
    const char *p;
    int len, namelen;

    if (!name || !names)
        return 0;

    namelen = strlen(name);
    while ((p = strchr(names, ','))) {
        len = FFMAX(p - names, namelen);
        if (!strncasecmp(name, names, len))
            return 1;
        names = p+1;
    }
    return !strcasecmp(name, names);
}

AVOutputFormat *av_guess_format(const char *short_name, const char *filename,
                                const char *mime_type)
{
    AVOutputFormat *fmt = NULL, *fmt_found;
    int score_max, score;

    /* specific test for image sequences */
#if CONFIG_IMAGE2_MUXER
    if (!short_name && filename &&
        av_filename_number_test(filename) &&
        ff_guess_image2_codec(filename) != CODEC_ID_NONE) {
        return av_guess_format("image2", NULL, NULL);
    }
#endif
    /* Find the proper file type. */
    fmt_found = NULL;
    score_max = 0;
    while ((fmt = av_oformat_next(fmt))) {
        score = 0;
        if (fmt->name && short_name && !strcmp(fmt->name, short_name))
            score += 100;
        if (fmt->mime_type && mime_type && !strcmp(fmt->mime_type, mime_type))
            score += 10;
        if (filename && fmt->extensions &&
            av_match_ext(filename, fmt->extensions)) {
            score += 5;
        }
        if (score > score_max) {
            score_max = score;
            fmt_found = fmt;
        }
    }
    return fmt_found;
}

enum CodecID av_guess_codec(AVOutputFormat *fmt, const char *short_name,
                            const char *filename, const char *mime_type, enum AVMediaType type){
    if(type == AVMEDIA_TYPE_VIDEO){
        enum CodecID codec_id= CODEC_ID_NONE;

#if CONFIG_IMAGE2_MUXER
        if(!strcmp(fmt->name, "image2") || !strcmp(fmt->name, "image2pipe")){
            codec_id= ff_guess_image2_codec(filename);
        }
#endif
        if(codec_id == CODEC_ID_NONE)
            codec_id= fmt->video_codec;
        return codec_id;
    }else if(type == AVMEDIA_TYPE_AUDIO)
        return fmt->audio_codec;
    else if (type == AVMEDIA_TYPE_SUBTITLE)
        return fmt->subtitle_codec;
    else
        return CODEC_ID_NONE;
}

AVInputFormat *av_find_input_format(const char *short_name)
{
    AVInputFormat *fmt = NULL;
    while ((fmt = av_iformat_next(fmt))) {
        if (match_format(short_name, fmt->name))
            return fmt;
    }
    return NULL;
}


int av_get_packet(AVIOContext *s, AVPacket *pkt, int size)
{
    int ret= av_new_packet(pkt, size);

    if(ret<0)
        return ret;

    pkt->pos= avio_tell(s);

    ret= avio_read(s, pkt->data, size);
    if(ret<=0)
        av_free_packet(pkt);
    else
        av_shrink_packet(pkt, ret);

    return ret;
}

int av_append_packet(AVIOContext *s, AVPacket *pkt, int size)
{
    int ret;
    int old_size;
    if (!pkt->size)
        return av_get_packet(s, pkt, size);
    old_size = pkt->size;
    ret = av_grow_packet(pkt, size);
    if (ret < 0)
        return ret;
    ret = avio_read(s, pkt->data + old_size, size);
    av_shrink_packet(pkt, old_size + FFMAX(ret, 0));
    return ret;
}


int av_filename_number_test(const char *filename)
{
    char buf[1024];
    return filename && (av_get_frame_filename(buf, sizeof(buf), filename, 1)>=0);
}

AVInputFormat *av_probe_input_format3(AVProbeData *pd, int is_opened, int *score_ret)
{
    AVProbeData lpd = *pd;
    AVInputFormat *fmt1 = NULL, *fmt;
    int score, score_max=0;

    if (lpd.buf_size > 10 && ff_id3v2_match(lpd.buf, ID3v2_DEFAULT_MAGIC)) {
        int id3len = ff_id3v2_tag_len(lpd.buf);
        if (lpd.buf_size > id3len + 16) {
            lpd.buf += id3len;
            lpd.buf_size -= id3len;
        }
    }

    fmt = NULL;
    while ((fmt1 = av_iformat_next(fmt1))) {
        if (!is_opened == !(fmt1->flags & AVFMT_NOFILE))
            continue;
        score = 0;
        if (fmt1->read_probe) {
            score = fmt1->read_probe(&lpd);
            if(!score && fmt1->extensions && av_match_ext(lpd.filename, fmt1->extensions))
                score = 1;
        } else if (fmt1->extensions) {
            if (av_match_ext(lpd.filename, fmt1->extensions)) {
                score = 50;
            }
        }
        if (score > score_max) {
            score_max = score;
            fmt = fmt1;
        }else if (score == score_max)
            fmt = NULL;
    }
    *score_ret= score_max;
    return fmt;
}

AVInputFormat *av_probe_input_format2(AVProbeData *pd, int is_opened, int *score_max)
{
    int score_ret;
    AVInputFormat *fmt= av_probe_input_format3(pd, is_opened, &score_ret);
    if(score_ret > *score_max){
        *score_max= score_ret;
        return fmt;
    }else
        return NULL;
}

AVInputFormat *av_probe_input_format(AVProbeData *pd, int is_opened){
    int score=0;
    return av_probe_input_format2(pd, is_opened, &score);
}

static int set_codec_from_probe_data(AVFormatContext *s, AVStream *st, AVProbeData *pd)
{
    static const struct {
        const char *name; enum CodecID id; enum AVMediaType type;
    } fmt_id_type[] = {
        { "aac"      , CODEC_ID_AAC       , AVMEDIA_TYPE_AUDIO },
        { "ac3"      , CODEC_ID_AC3       , AVMEDIA_TYPE_AUDIO },
        { "dts"      , CODEC_ID_DTS       , AVMEDIA_TYPE_AUDIO },
        { "eac3"     , CODEC_ID_EAC3      , AVMEDIA_TYPE_AUDIO },
        { "h264"     , CODEC_ID_H264      , AVMEDIA_TYPE_VIDEO },
        { "loas"     , CODEC_ID_AAC_LATM  , AVMEDIA_TYPE_AUDIO },
        { "m4v"      , CODEC_ID_MPEG4     , AVMEDIA_TYPE_VIDEO },
        { "mp3"      , CODEC_ID_MP3       , AVMEDIA_TYPE_AUDIO },
        { "mpegvideo", CODEC_ID_MPEG2VIDEO, AVMEDIA_TYPE_VIDEO },
        { 0 }
    };
    int score;
    AVInputFormat *fmt = av_probe_input_format3(pd, 1, &score);

    if (fmt) {
        int i;
        av_log(s, AV_LOG_DEBUG, "Probe with size=%d, packets=%d detected %s with score=%d\n",
               pd->buf_size, MAX_PROBE_PACKETS - st->probe_packets, fmt->name, score);
        for (i = 0; fmt_id_type[i].name; i++) {
            if (!strcmp(fmt->name, fmt_id_type[i].name)) {
                st->codec->codec_id   = fmt_id_type[i].id;
                st->codec->codec_type = fmt_id_type[i].type;
                break;
            }
        }
    }
    return score;
}

/************************************************************/
/* input media file */

#if FF_API_FORMAT_PARAMETERS
static AVDictionary *convert_format_parameters(AVFormatParameters *ap)
{
    char buf[1024];
    AVDictionary *opts = NULL;

    if (!ap)
        return NULL;

    AV_NOWARN_DEPRECATED(
    if (ap->time_base.num) {
        snprintf(buf, sizeof(buf), "%d/%d", ap->time_base.den, ap->time_base.num);
        av_dict_set(&opts, "framerate", buf, 0);
    }
    if (ap->sample_rate) {
        snprintf(buf, sizeof(buf), "%d", ap->sample_rate);
        av_dict_set(&opts, "sample_rate", buf, 0);
    }
    if (ap->channels) {
        snprintf(buf, sizeof(buf), "%d", ap->channels);
        av_dict_set(&opts, "channels", buf, 0);
    }
    if (ap->width || ap->height) {
        snprintf(buf, sizeof(buf), "%dx%d", ap->width, ap->height);
        av_dict_set(&opts, "video_size", buf, 0);
    }
    if (ap->pix_fmt != PIX_FMT_NONE) {
        av_dict_set(&opts, "pixel_format", av_get_pix_fmt_name(ap->pix_fmt), 0);
    }
    if (ap->channel) {
        snprintf(buf, sizeof(buf), "%d", ap->channel);
        av_dict_set(&opts, "channel", buf, 0);
    }
    if (ap->standard) {
        av_dict_set(&opts, "standard", ap->standard, 0);
    }
    if (ap->mpeg2ts_compute_pcr) {
        av_dict_set(&opts, "mpeg2ts_compute_pcr", "1", 0);
    }
    if (ap->initial_pause) {
        av_dict_set(&opts, "initial_pause", "1", 0);
    }
    )
    return opts;
}

/**
 * Open a media file from an IO stream. 'fmt' must be specified.
 */
int av_open_input_stream(AVFormatContext **ic_ptr,
                         AVIOContext *pb, const char *filename,
                         AVInputFormat *fmt, AVFormatParameters *ap)
{
    int err;
    AVDictionary *opts;
    AVFormatContext *ic;
    AVFormatParameters default_ap;

    if(!ap){
        ap=&default_ap;
        memset(ap, 0, sizeof(default_ap));
    }
    opts = convert_format_parameters(ap);

    AV_NOWARN_DEPRECATED(
    if(!ap->prealloced_context)
        *ic_ptr = ic = avformat_alloc_context();
    else
        ic = *ic_ptr;
    )
    if (!ic) {
        err = AVERROR(ENOMEM);
        goto fail;
    }
    if (pb && fmt && fmt->flags & AVFMT_NOFILE)
        av_log(ic, AV_LOG_WARNING, "Custom AVIOContext makes no sense and "
                                   "will be ignored with AVFMT_NOFILE format.\n");
    else
        ic->pb = pb;

    if ((err = avformat_open_input(&ic, filename, fmt, &opts)) < 0)
        goto fail;
    ic->pb = ic->pb ? ic->pb : pb; // don't leak custom pb if it wasn't set above

fail:
    *ic_ptr = ic;
    av_dict_free(&opts);
    return err;
}
#endif

int av_demuxer_open(AVFormatContext *ic, AVFormatParameters *ap){
    int err;

    if (ic->iformat->read_header) {
        err = ic->iformat->read_header(ic, ap);
        if (err < 0)
            return err;
    }

    if (ic->pb && !ic->data_offset)
        ic->data_offset = avio_tell(ic->pb);

    return 0;
}


/** size of probe buffer, for guessing file type from file contents */
#define PROBE_BUF_MIN 2048
#define PROBE_BUF_MAX (1<<20)

int av_probe_input_buffer(AVIOContext *pb, AVInputFormat **fmt,
                          const char *filename, void *logctx,
                          unsigned int offset, unsigned int max_probe_size)
{
    AVProbeData pd = { filename ? filename : "", NULL, -offset };
    unsigned char *buf = NULL;
    int ret = 0, probe_size;

    if (!max_probe_size) {
        max_probe_size = PROBE_BUF_MAX;
    } else if (max_probe_size > PROBE_BUF_MAX) {
        max_probe_size = PROBE_BUF_MAX;
    } else if (max_probe_size < PROBE_BUF_MIN) {
        return AVERROR(EINVAL);
    }

    if (offset >= max_probe_size) {
        return AVERROR(EINVAL);
    }

    for(probe_size= PROBE_BUF_MIN; probe_size<=max_probe_size && !*fmt;
        probe_size = FFMIN(probe_size<<1, FFMAX(max_probe_size, probe_size+1))) {
        int score = probe_size < max_probe_size ? AVPROBE_SCORE_MAX/4 : 0;
        int buf_offset = (probe_size == PROBE_BUF_MIN) ? 0 : probe_size>>1;
        void *buftmp;

        if (probe_size < offset) {
            continue;
        }

        /* read probe data */
        buftmp = av_realloc(buf, probe_size + AVPROBE_PADDING_SIZE);
        if(!buftmp){
            av_free(buf);
            return AVERROR(ENOMEM);
        }
        buf=buftmp;
        if ((ret = avio_read(pb, buf + buf_offset, probe_size - buf_offset)) < 0) {
            /* fail if error was not end of file, otherwise, lower score */
            if (ret != AVERROR_EOF) {
                av_free(buf);
                return ret;
            }
            score = 0;
            ret = 0;            /* error was end of file, nothing read */
        }
        pd.buf_size += ret;
        pd.buf = &buf[offset];

        memset(pd.buf + pd.buf_size, 0, AVPROBE_PADDING_SIZE);

        /* guess file format */
        *fmt = av_probe_input_format2(&pd, 1, &score);
        if(*fmt){
            if(score <= AVPROBE_SCORE_MAX/4){ //this can only be true in the last iteration
                av_log(logctx, AV_LOG_WARNING, "Format %s detected only with low score of %d, misdetection possible!\n", (*fmt)->name, score);
            }else
                av_log(logctx, AV_LOG_DEBUG, "Format %s probed with size=%d and score=%d\n", (*fmt)->name, probe_size, score);
        }
    }

    if (!*fmt) {
        av_free(buf);
        return AVERROR_INVALIDDATA;
    }

    /* rewind. reuse probe buffer to avoid seeking */
    if ((ret = ffio_rewind_with_probe_data(pb, buf, pd.buf_size)) < 0)
        av_free(buf);

    return ret;
}

#if FF_API_FORMAT_PARAMETERS
int av_open_input_file(AVFormatContext **ic_ptr, const char *filename,
                       AVInputFormat *fmt,
                       int buf_size,
                       AVFormatParameters *ap)
{
    int err;
    AVDictionary *opts = convert_format_parameters(ap);

    AV_NOWARN_DEPRECATED(
    if (!ap || !ap->prealloced_context)
        *ic_ptr = NULL;
    )

    err = avformat_open_input(ic_ptr, filename, fmt, &opts);

    av_dict_free(&opts);
    return err;
}
#endif

/* open input file and probe the format if necessary */
static int init_input(AVFormatContext *s, const char *filename)
{
    int ret;
    AVProbeData pd = {filename, NULL, 0};

    if (s->pb) {
        s->flags |= AVFMT_FLAG_CUSTOM_IO;
        if (!s->iformat)
            return av_probe_input_buffer(s->pb, &s->iformat, filename, s, 0, 0);
        else if (s->iformat->flags & AVFMT_NOFILE)
            av_log(s, AV_LOG_WARNING, "Custom AVIOContext makes no sense and "
                                      "will be ignored with AVFMT_NOFILE format.\n");
        return 0;
    }

    if ( (s->iformat && s->iformat->flags & AVFMT_NOFILE) ||
        (!s->iformat && (s->iformat = av_probe_input_format(&pd, 0))))
        return 0;

    if ((ret = avio_open(&s->pb, filename, AVIO_FLAG_READ)) < 0)
        return ret;
    if (s->iformat)
        return 0;
    return av_probe_input_buffer(s->pb, &s->iformat, filename, s, 0, 0);
}

int avformat_open_input(AVFormatContext **ps, const char *filename, AVInputFormat *fmt, AVDictionary **options)
{
    AVFormatContext *s = *ps;
    int ret = 0;
    AVFormatParameters ap = { { 0 } };
    AVDictionary *tmp = NULL;

    if (!s && !(s = avformat_alloc_context()))
        return AVERROR(ENOMEM);
    if (fmt)
        s->iformat = fmt;

    if (options)
        av_dict_copy(&tmp, *options, 0);

    if ((ret = av_opt_set_dict(s, &tmp)) < 0)
        goto fail;

    if ((ret = init_input(s, filename)) < 0)
        goto fail;

    /* check filename in case an image number is expected */
    if (s->iformat->flags & AVFMT_NEEDNUMBER) {
        if (!av_filename_number_test(filename)) {
            ret = AVERROR(EINVAL);
            goto fail;
        }
    }

    s->duration = s->start_time = AV_NOPTS_VALUE;
    av_strlcpy(s->filename, filename, sizeof(s->filename));

    /* allocate private data */
    if (s->iformat->priv_data_size > 0) {
        if (!(s->priv_data = av_mallocz(s->iformat->priv_data_size))) {
            ret = AVERROR(ENOMEM);
            goto fail;
        }
        if (s->iformat->priv_class) {
            *(const AVClass**)s->priv_data = s->iformat->priv_class;
            av_opt_set_defaults(s->priv_data);
            if ((ret = av_opt_set_dict(s->priv_data, &tmp)) < 0)
                goto fail;
        }
    }

    /* e.g. AVFMT_NOFILE formats will not have a AVIOContext */
    if (s->pb)
        ff_id3v2_read(s, ID3v2_DEFAULT_MAGIC);

    if (!(s->flags&AVFMT_FLAG_PRIV_OPT) && s->iformat->read_header)
        if ((ret = s->iformat->read_header(s, &ap)) < 0)
            goto fail;

    if (!(s->flags&AVFMT_FLAG_PRIV_OPT) && s->pb && !s->data_offset)
        s->data_offset = avio_tell(s->pb);

    s->raw_packet_buffer_remaining_size = RAW_PACKET_BUFFER_SIZE;

    if (options) {
        av_dict_free(options);
        *options = tmp;
    }
    *ps = s;
    return 0;

fail:
    av_dict_free(&tmp);
    if (s->pb && !(s->flags & AVFMT_FLAG_CUSTOM_IO))
        avio_close(s->pb);
    avformat_free_context(s);
    *ps = NULL;
    return ret;
}

/*******************************************************/

static AVPacket *add_to_pktbuf(AVPacketList **packet_buffer, AVPacket *pkt,
                               AVPacketList **plast_pktl){
    AVPacketList *pktl = av_mallocz(sizeof(AVPacketList));
    if (!pktl)
        return NULL;

    if (*packet_buffer)
        (*plast_pktl)->next = pktl;
    else
        *packet_buffer = pktl;

    /* add the packet in the buffered packet list */
    *plast_pktl = pktl;
    pktl->pkt= *pkt;
    return &pktl->pkt;
}

int av_read_packet(AVFormatContext *s, AVPacket *pkt)
{
    int ret, i;
    AVStream *st;

    for(;;){
        AVPacketList *pktl = s->raw_packet_buffer;

        if (pktl) {
            *pkt = pktl->pkt;
            if(s->streams[pkt->stream_index]->request_probe <= 0){
                s->raw_packet_buffer = pktl->next;
                s->raw_packet_buffer_remaining_size += pkt->size;
                av_free(pktl);
                return 0;
            }
        }

        av_init_packet(pkt);
        ret= s->iformat->read_packet(s, pkt);
        if (ret < 0) {
            if (!pktl || ret == AVERROR(EAGAIN))
                return ret;
            for (i = 0; i < s->nb_streams; i++)
                if(s->streams[i]->request_probe > 0)
                    s->streams[i]->request_probe = -1;
            continue;
        }

        if ((s->flags & AVFMT_FLAG_DISCARD_CORRUPT) &&
            (pkt->flags & AV_PKT_FLAG_CORRUPT)) {
            av_log(s, AV_LOG_WARNING,
                   "Dropped corrupted packet (stream = %d)\n",
                   pkt->stream_index);
            continue;
        }

        if(!(s->flags & AVFMT_FLAG_KEEP_SIDE_DATA))
            av_packet_merge_side_data(pkt);

        if(pkt->stream_index >= (unsigned)s->nb_streams){
            av_log(s, AV_LOG_ERROR, "Invalid stream index %d\n", pkt->stream_index);
            continue;
        }

        st= s->streams[pkt->stream_index];

        switch(st->codec->codec_type){
        case AVMEDIA_TYPE_VIDEO:
            if(s->video_codec_id)   st->codec->codec_id= s->video_codec_id;
            break;
        case AVMEDIA_TYPE_AUDIO:
            if(s->audio_codec_id)   st->codec->codec_id= s->audio_codec_id;
            break;
        case AVMEDIA_TYPE_SUBTITLE:
            if(s->subtitle_codec_id)st->codec->codec_id= s->subtitle_codec_id;
            break;
        }

        if(!pktl && st->request_probe <= 0)
            return ret;

        add_to_pktbuf(&s->raw_packet_buffer, pkt, &s->raw_packet_buffer_end);
        s->raw_packet_buffer_remaining_size -= pkt->size;

        if(st->request_probe>0){
            AVProbeData *pd = &st->probe_data;
            int end;
            av_log(s, AV_LOG_DEBUG, "probing stream %d pp:%d\n", st->index, st->probe_packets);
            --st->probe_packets;

            pd->buf = av_realloc(pd->buf, pd->buf_size+pkt->size+AVPROBE_PADDING_SIZE);
            memcpy(pd->buf+pd->buf_size, pkt->data, pkt->size);
            pd->buf_size += pkt->size;
            memset(pd->buf+pd->buf_size, 0, AVPROBE_PADDING_SIZE);

            end=    s->raw_packet_buffer_remaining_size <= 0
                 || st->probe_packets<=0;

            if(end || av_log2(pd->buf_size) != av_log2(pd->buf_size - pkt->size)){
                int score= set_codec_from_probe_data(s, st, pd);
                if(    (st->codec->codec_id != CODEC_ID_NONE && score > AVPROBE_SCORE_MAX/4)
                    || end){
                    pd->buf_size=0;
                    av_freep(&pd->buf);
                    st->request_probe= -1;
                    if(st->codec->codec_id != CODEC_ID_NONE){
                    av_log(s, AV_LOG_DEBUG, "probed stream %d\n", st->index);
                    }else
                        av_log(s, AV_LOG_WARNING, "probed stream %d failed\n", st->index);
                }
            }
        }
    }
}

/**********************************************************/

/**
 * Get the number of samples of an audio frame. Return -1 on error.
 */
static int get_audio_frame_size(AVCodecContext *enc, int size)
{
    int frame_size;

    if(enc->codec_id == CODEC_ID_VORBIS)
        return -1;

    if (enc->frame_size <= 1) {
        int bits_per_sample = av_get_bits_per_sample(enc->codec_id);

        if (bits_per_sample) {
            if (enc->channels == 0)
                return -1;
            frame_size = (size << 3) / (bits_per_sample * enc->channels);
        } else {
            /* used for example by ADPCM codecs */
            if (enc->bit_rate == 0)
                return -1;
            frame_size = ((int64_t)size * 8 * enc->sample_rate) / enc->bit_rate;
        }
    } else {
        frame_size = enc->frame_size;
    }
    return frame_size;
}


/**
 * Return the frame duration in seconds. Return 0 if not available.
 */
static void compute_frame_duration(int *pnum, int *pden, AVStream *st,
                                   AVCodecParserContext *pc, AVPacket *pkt)
{
    int frame_size;

    *pnum = 0;
    *pden = 0;
    switch(st->codec->codec_type) {
    case AVMEDIA_TYPE_VIDEO:
        if(st->time_base.num*1000LL > st->time_base.den){
            *pnum = st->time_base.num;
            *pden = st->time_base.den;
        }else if(st->codec->time_base.num*1000LL > st->codec->time_base.den){
            *pnum = st->codec->time_base.num;
            *pden = st->codec->time_base.den;
            if (pc && pc->repeat_pict) {
                *pnum = (*pnum) * (1 + pc->repeat_pict);
            }
            //If this codec can be interlaced or progressive then we need a parser to compute duration of a packet
            //Thus if we have no parser in such case leave duration undefined.
            if(st->codec->ticks_per_frame>1 && !pc){
                *pnum = *pden = 0;
            }
        }
        break;
    case AVMEDIA_TYPE_AUDIO:
        frame_size = get_audio_frame_size(st->codec, pkt->size);
        if (frame_size <= 0 || st->codec->sample_rate <= 0)
            break;
        *pnum = frame_size;
        *pden = st->codec->sample_rate;
        break;
    default:
        break;
    }
}

static int is_intra_only(AVCodecContext *enc){
    if(enc->codec_type == AVMEDIA_TYPE_AUDIO){
        return 1;
    }else if(enc->codec_type == AVMEDIA_TYPE_VIDEO){
        switch(enc->codec_id){
        case CODEC_ID_MJPEG:
        case CODEC_ID_MJPEGB:
        case CODEC_ID_LJPEG:
        case CODEC_ID_PRORES:
        case CODEC_ID_RAWVIDEO:
        case CODEC_ID_DVVIDEO:
        case CODEC_ID_HUFFYUV:
        case CODEC_ID_FFVHUFF:
        case CODEC_ID_ASV1:
        case CODEC_ID_ASV2:
        case CODEC_ID_VCR1:
        case CODEC_ID_DNXHD:
        case CODEC_ID_JPEG2000:
            return 1;
        default: break;
        }
    }
    return 0;
}

static void update_initial_timestamps(AVFormatContext *s, int stream_index,
                                      int64_t dts, int64_t pts)
{
    AVStream *st= s->streams[stream_index];
    AVPacketList *pktl= s->packet_buffer;

    if(st->first_dts != AV_NOPTS_VALUE || dts == AV_NOPTS_VALUE || st->cur_dts == AV_NOPTS_VALUE)
        return;

    st->first_dts= dts - st->cur_dts;
    st->cur_dts= dts;

    for(; pktl; pktl= pktl->next){
        if(pktl->pkt.stream_index != stream_index)
            continue;
        //FIXME think more about this check
        if(pktl->pkt.pts != AV_NOPTS_VALUE && pktl->pkt.pts == pktl->pkt.dts)
            pktl->pkt.pts += st->first_dts;

        if(pktl->pkt.dts != AV_NOPTS_VALUE)
            pktl->pkt.dts += st->first_dts;

        if(st->start_time == AV_NOPTS_VALUE && pktl->pkt.pts != AV_NOPTS_VALUE)
            st->start_time= pktl->pkt.pts;
    }
    if (st->start_time == AV_NOPTS_VALUE)
        st->start_time = pts;
}

static void update_initial_durations(AVFormatContext *s, AVStream *st, AVPacket *pkt)
{
    AVPacketList *pktl= s->packet_buffer;
    int64_t cur_dts= 0;

    if(st->first_dts != AV_NOPTS_VALUE){
        cur_dts= st->first_dts;
        for(; pktl; pktl= pktl->next){
            if(pktl->pkt.stream_index == pkt->stream_index){
                if(pktl->pkt.pts != pktl->pkt.dts || pktl->pkt.dts != AV_NOPTS_VALUE || pktl->pkt.duration)
                    break;
                cur_dts -= pkt->duration;
            }
        }
        pktl= s->packet_buffer;
        st->first_dts = cur_dts;
    }else if(st->cur_dts)
        return;

    for(; pktl; pktl= pktl->next){
        if(pktl->pkt.stream_index != pkt->stream_index)
            continue;
        if(pktl->pkt.pts == pktl->pkt.dts && pktl->pkt.dts == AV_NOPTS_VALUE
           && !pktl->pkt.duration){
            pktl->pkt.dts= cur_dts;
            if(!st->codec->has_b_frames)
                pktl->pkt.pts= cur_dts;
            cur_dts += pkt->duration;
            pktl->pkt.duration= pkt->duration;
        }else
            break;
    }
    if(st->first_dts == AV_NOPTS_VALUE)
        st->cur_dts= cur_dts;
}

static void compute_pkt_fields(AVFormatContext *s, AVStream *st,
                               AVCodecParserContext *pc, AVPacket *pkt)
{
    int num, den, presentation_delayed, delay, i;
    int64_t offset;

    if (s->flags & AVFMT_FLAG_NOFILLIN)
        return;

    if((s->flags & AVFMT_FLAG_IGNDTS) && pkt->pts != AV_NOPTS_VALUE)
        pkt->dts= AV_NOPTS_VALUE;

    if (st->codec->codec_id != CODEC_ID_H264 && pc && pc->pict_type == AV_PICTURE_TYPE_B)
        //FIXME Set low_delay = 0 when has_b_frames = 1
        st->codec->has_b_frames = 1;

    /* do we have a video B-frame ? */
    delay= st->codec->has_b_frames;
    presentation_delayed = 0;

    // ignore delay caused by frame threading so that the mpeg2-without-dts
    // warning will not trigger
    if (delay && st->codec->active_thread_type&FF_THREAD_FRAME)
        delay -= st->codec->thread_count-1;

    /* XXX: need has_b_frame, but cannot get it if the codec is
        not initialized */
    if (delay &&
        pc && pc->pict_type != AV_PICTURE_TYPE_B)
        presentation_delayed = 1;

    if(pkt->pts != AV_NOPTS_VALUE && pkt->dts != AV_NOPTS_VALUE && pkt->dts - (1LL<<(st->pts_wrap_bits-1)) > pkt->pts && st->pts_wrap_bits<63){
        pkt->dts -= 1LL<<st->pts_wrap_bits;
    }

    // some mpeg2 in mpeg-ps lack dts (issue171 / input_file.mpg)
    // we take the conservative approach and discard both
    // Note, if this is misbehaving for a H.264 file then possibly presentation_delayed is not set correctly.
    if(delay==1 && pkt->dts == pkt->pts && pkt->dts != AV_NOPTS_VALUE && presentation_delayed){
        av_log(s, AV_LOG_DEBUG, "invalid dts/pts combination %"PRIi64"\n", pkt->dts);
        pkt->dts= pkt->pts= AV_NOPTS_VALUE;
    }

    if (pkt->duration == 0) {
        compute_frame_duration(&num, &den, st, pc, pkt);
        if (den && num) {
            pkt->duration = av_rescale_rnd(1, num * (int64_t)st->time_base.den, den * (int64_t)st->time_base.num, AV_ROUND_DOWN);

            if(pkt->duration != 0 && s->packet_buffer)
                update_initial_durations(s, st, pkt);
        }
    }

    /* correct timestamps with byte offset if demuxers only have timestamps
       on packet boundaries */
    if(pc && st->need_parsing == AVSTREAM_PARSE_TIMESTAMPS && pkt->size){
        /* this will estimate bitrate based on this frame's duration and size */
        offset = av_rescale(pc->offset, pkt->duration, pkt->size);
        if(pkt->pts != AV_NOPTS_VALUE)
            pkt->pts += offset;
        if(pkt->dts != AV_NOPTS_VALUE)
            pkt->dts += offset;
    }

    if (pc && pc->dts_sync_point >= 0) {
        // we have synchronization info from the parser
        int64_t den = st->codec->time_base.den * (int64_t) st->time_base.num;
        if (den > 0) {
            int64_t num = st->codec->time_base.num * (int64_t) st->time_base.den;
            if (pkt->dts != AV_NOPTS_VALUE) {
                // got DTS from the stream, update reference timestamp
                st->reference_dts = pkt->dts - pc->dts_ref_dts_delta * num / den;
                pkt->pts = pkt->dts + pc->pts_dts_delta * num / den;
            } else if (st->reference_dts != AV_NOPTS_VALUE) {
                // compute DTS based on reference timestamp
                pkt->dts = st->reference_dts + pc->dts_ref_dts_delta * num / den;
                pkt->pts = pkt->dts + pc->pts_dts_delta * num / den;
            }
            if (pc->dts_sync_point > 0)
                st->reference_dts = pkt->dts; // new reference
        }
    }

    /* This may be redundant, but it should not hurt. */
    if(pkt->dts != AV_NOPTS_VALUE && pkt->pts != AV_NOPTS_VALUE && pkt->pts > pkt->dts)
        presentation_delayed = 1;

//    av_log(NULL, AV_LOG_DEBUG, "IN delayed:%d pts:%"PRId64", dts:%"PRId64" cur_dts:%"PRId64" st:%d pc:%p\n", presentation_delayed, pkt->pts, pkt->dts, st->cur_dts, pkt->stream_index, pc);
    /* interpolate PTS and DTS if they are not present */
    //We skip H264 currently because delay and has_b_frames are not reliably set
    if((delay==0 || (delay==1 && pc)) && st->codec->codec_id != CODEC_ID_H264){
        if (presentation_delayed) {
            /* DTS = decompression timestamp */
            /* PTS = presentation timestamp */
            if (pkt->dts == AV_NOPTS_VALUE)
                pkt->dts = st->last_IP_pts;
            update_initial_timestamps(s, pkt->stream_index, pkt->dts, pkt->pts);
            if (pkt->dts == AV_NOPTS_VALUE)
                pkt->dts = st->cur_dts;

            /* this is tricky: the dts must be incremented by the duration
            of the frame we are displaying, i.e. the last I- or P-frame */
            if (st->last_IP_duration == 0)
                st->last_IP_duration = pkt->duration;
            if(pkt->dts != AV_NOPTS_VALUE)
                st->cur_dts = pkt->dts + st->last_IP_duration;
            st->last_IP_duration  = pkt->duration;
            st->last_IP_pts= pkt->pts;
            /* cannot compute PTS if not present (we can compute it only
            by knowing the future */
        } else if(pkt->pts != AV_NOPTS_VALUE || pkt->dts != AV_NOPTS_VALUE || pkt->duration){
            if(pkt->pts != AV_NOPTS_VALUE && pkt->duration){
                int64_t old_diff= FFABS(st->cur_dts - pkt->duration - pkt->pts);
                int64_t new_diff= FFABS(st->cur_dts - pkt->pts);
                if(old_diff < new_diff && old_diff < (pkt->duration>>3)){
                    pkt->pts += pkt->duration;
    //                av_log(NULL, AV_LOG_DEBUG, "id:%d old:%"PRId64" new:%"PRId64" dur:%d cur:%"PRId64" size:%d\n", pkt->stream_index, old_diff, new_diff, pkt->duration, st->cur_dts, pkt->size);
                }
            }

            /* presentation is not delayed : PTS and DTS are the same */
            if(pkt->pts == AV_NOPTS_VALUE)
                pkt->pts = pkt->dts;
            update_initial_timestamps(s, pkt->stream_index, pkt->pts, pkt->pts);
            if(pkt->pts == AV_NOPTS_VALUE)
                pkt->pts = st->cur_dts;
            pkt->dts = pkt->pts;
            if(pkt->pts != AV_NOPTS_VALUE)
                st->cur_dts = pkt->pts + pkt->duration;
        }
    }

    if(pkt->pts != AV_NOPTS_VALUE && delay <= MAX_REORDER_DELAY){
        st->pts_buffer[0]= pkt->pts;
        for(i=0; i<delay && st->pts_buffer[i] > st->pts_buffer[i+1]; i++)
            FFSWAP(int64_t, st->pts_buffer[i], st->pts_buffer[i+1]);
        if(pkt->dts == AV_NOPTS_VALUE)
            pkt->dts= st->pts_buffer[0];
        if(st->codec->codec_id == CODEC_ID_H264){ //we skiped it above so we try here
            update_initial_timestamps(s, pkt->stream_index, pkt->dts, pkt->pts); // this should happen on the first packet
        }
        if(pkt->dts > st->cur_dts)
            st->cur_dts = pkt->dts;
    }

//    av_log(NULL, AV_LOG_ERROR, "OUTdelayed:%d/%d pts:%"PRId64", dts:%"PRId64" cur_dts:%"PRId64"\n", presentation_delayed, delay, pkt->pts, pkt->dts, st->cur_dts);

    /* update flags */
    if(is_intra_only(st->codec))
        pkt->flags |= AV_PKT_FLAG_KEY;
    else if (pc) {
        pkt->flags = 0;
        /* keyframe computation */
        if (pc->key_frame == 1)
            pkt->flags |= AV_PKT_FLAG_KEY;
        else if (pc->key_frame == -1 && pc->pict_type == AV_PICTURE_TYPE_I)
            pkt->flags |= AV_PKT_FLAG_KEY;
    }
    if (pc)
        pkt->convergence_duration = pc->convergence_duration;
}


static int read_frame_internal(AVFormatContext *s, AVPacket *pkt)
{
    AVStream *st;
    int len, ret, i;

    av_init_packet(pkt);

    for(;;) {
        /* select current input stream component */
        st = s->cur_st;
        if (st) {
            if (!st->need_parsing || !st->parser) {
                /* no parsing needed: we just output the packet as is */
                /* raw data support */
                *pkt = st->cur_pkt;
                st->cur_pkt.data= NULL;
                st->cur_pkt.side_data_elems = 0;
                st->cur_pkt.side_data = NULL;
                compute_pkt_fields(s, st, NULL, pkt);
                s->cur_st = NULL;
                if ((s->iformat->flags & AVFMT_GENERIC_INDEX) &&
                    (pkt->flags & AV_PKT_FLAG_KEY) && pkt->dts != AV_NOPTS_VALUE) {
                    ff_reduce_index(s, st->index);
                    av_add_index_entry(st, pkt->pos, pkt->dts, 0, 0, AVINDEX_KEYFRAME);
                }
                break;
            } else if (st->cur_len > 0 && st->discard < AVDISCARD_ALL) {
                len = av_parser_parse2(st->parser, st->codec, &pkt->data, &pkt->size,
                                       st->cur_ptr, st->cur_len,
                                       st->cur_pkt.pts, st->cur_pkt.dts,
                                       st->cur_pkt.pos);
                st->cur_pkt.pts = AV_NOPTS_VALUE;
                st->cur_pkt.dts = AV_NOPTS_VALUE;
                /* increment read pointer */
                st->cur_ptr += len;
                st->cur_len -= len;

                /* return packet if any */
                if (pkt->size) {
                got_packet:
                    pkt->duration = 0;
                    pkt->stream_index = st->index;
                    pkt->pts = st->parser->pts;
                    pkt->dts = st->parser->dts;
                    pkt->pos = st->parser->pos;
                    if(pkt->data == st->cur_pkt.data && pkt->size == st->cur_pkt.size){
                        s->cur_st = NULL;
                        pkt->destruct= st->cur_pkt.destruct;
                        st->cur_pkt.destruct= NULL;
                        st->cur_pkt.data    = NULL;
                        assert(st->cur_len == 0);
                    }else{
                        pkt->destruct = NULL;
                    }
                    compute_pkt_fields(s, st, st->parser, pkt);

                    if((s->iformat->flags & AVFMT_GENERIC_INDEX) && pkt->flags & AV_PKT_FLAG_KEY){
                        int64_t pos= (st->parser->flags & PARSER_FLAG_COMPLETE_FRAMES) ? pkt->pos : st->parser->frame_offset;
                        ff_reduce_index(s, st->index);
                        av_add_index_entry(st, pos, pkt->dts,
                                           0, 0, AVINDEX_KEYFRAME);
                    }

                    break;
                }
            } else {
                /* free packet */
                av_free_packet(&st->cur_pkt);
                s->cur_st = NULL;
            }
        } else {
            AVPacket cur_pkt;
            /* read next packet */
            ret = av_read_packet(s, &cur_pkt);
            if (ret < 0) {
                if (ret == AVERROR(EAGAIN))
                    return ret;
                /* return the last frames, if any */
                for(i = 0; i < s->nb_streams; i++) {
                    st = s->streams[i];
                    if (st->parser && st->need_parsing) {
                        av_parser_parse2(st->parser, st->codec,
                                        &pkt->data, &pkt->size,
                                        NULL, 0,
                                        AV_NOPTS_VALUE, AV_NOPTS_VALUE,
                                        AV_NOPTS_VALUE);
                        if (pkt->size)
                            goto got_packet;
                    }
                }
                /* no more packets: really terminate parsing */
                return ret;
            }
            st = s->streams[cur_pkt.stream_index];
            st->cur_pkt= cur_pkt;

            if(st->cur_pkt.pts != AV_NOPTS_VALUE &&
               st->cur_pkt.dts != AV_NOPTS_VALUE &&
               st->cur_pkt.pts < st->cur_pkt.dts){
                av_log(s, AV_LOG_WARNING, "Invalid timestamps stream=%d, pts=%"PRId64", dts=%"PRId64", size=%d\n",
                    st->cur_pkt.stream_index,
                    st->cur_pkt.pts,
                    st->cur_pkt.dts,
                    st->cur_pkt.size);
//                av_free_packet(&st->cur_pkt);
//                return -1;
            }

            if(s->debug & FF_FDEBUG_TS)
                av_log(s, AV_LOG_DEBUG, "av_read_packet stream=%d, pts=%"PRId64", dts=%"PRId64", size=%d, duration=%d, flags=%d\n",
                    st->cur_pkt.stream_index,
                    st->cur_pkt.pts,
                    st->cur_pkt.dts,
                    st->cur_pkt.size,
                    st->cur_pkt.duration,
                    st->cur_pkt.flags);

            s->cur_st = st;
            st->cur_ptr = st->cur_pkt.data;
            st->cur_len = st->cur_pkt.size;
            if (st->need_parsing && !st->parser && !(s->flags & AVFMT_FLAG_NOPARSE)) {
                st->parser = av_parser_init(st->codec->codec_id);
                if (!st->parser) {
                    av_log(s, AV_LOG_WARNING, "parser not found for codec "
                           "%s, packets or times may be invalid.\n",
                           avcodec_get_name(st->codec->codec_id));
                    /* no parser available: just output the raw packets */
                    st->need_parsing = AVSTREAM_PARSE_NONE;
                }else if(st->need_parsing == AVSTREAM_PARSE_HEADERS){
                    st->parser->flags |= PARSER_FLAG_COMPLETE_FRAMES;
                }else if(st->need_parsing == AVSTREAM_PARSE_FULL_ONCE){
                    st->parser->flags |= PARSER_FLAG_ONCE;
                }
            }
        }
    }
    if(s->debug & FF_FDEBUG_TS)
        av_log(s, AV_LOG_DEBUG, "read_frame_internal stream=%d, pts=%"PRId64", dts=%"PRId64", size=%d, duration=%d, flags=%d\n",
            pkt->stream_index,
            pkt->pts,
            pkt->dts,
            pkt->size,
            pkt->duration,
            pkt->flags);

    return 0;
}

int av_read_frame(AVFormatContext *s, AVPacket *pkt)
{
    AVPacketList *pktl;
    int eof=0;
    const int genpts= s->flags & AVFMT_FLAG_GENPTS;

    for(;;){
        pktl = s->packet_buffer;
        if (pktl) {
            AVPacket *next_pkt= &pktl->pkt;

            if(genpts && next_pkt->dts != AV_NOPTS_VALUE){
                int wrap_bits = s->streams[next_pkt->stream_index]->pts_wrap_bits;
                while(pktl && next_pkt->pts == AV_NOPTS_VALUE){
                    if(   pktl->pkt.stream_index == next_pkt->stream_index
                       && (0 > av_compare_mod(next_pkt->dts, pktl->pkt.dts, 2LL << (wrap_bits - 1)))
                       && av_compare_mod(pktl->pkt.pts, pktl->pkt.dts, 2LL << (wrap_bits - 1))) { //not b frame
                        next_pkt->pts= pktl->pkt.dts;
                    }
                    pktl= pktl->next;
                }
                pktl = s->packet_buffer;
            }

            if(   next_pkt->pts != AV_NOPTS_VALUE
               || next_pkt->dts == AV_NOPTS_VALUE
               || !genpts || eof){
                /* read packet from packet buffer, if there is data */
                *pkt = *next_pkt;
                s->packet_buffer = pktl->next;
                av_free(pktl);
                return 0;
            }
        }
        if(genpts){
            int ret= read_frame_internal(s, pkt);
            if(ret<0){
                if(pktl && ret != AVERROR(EAGAIN)){
                    eof=1;
                    continue;
                }else
                    return ret;
            }

            if(av_dup_packet(add_to_pktbuf(&s->packet_buffer, pkt,
                                           &s->packet_buffer_end)) < 0)
                return AVERROR(ENOMEM);
        }else{
            assert(!s->packet_buffer);
            return read_frame_internal(s, pkt);
        }
    }
}

/* XXX: suppress the packet queue */
static void flush_packet_queue(AVFormatContext *s)
{
    AVPacketList *pktl;

    for(;;) {
        pktl = s->packet_buffer;
        if (!pktl)
            break;
        s->packet_buffer = pktl->next;
        av_free_packet(&pktl->pkt);
        av_free(pktl);
    }
    while(s->raw_packet_buffer){
        pktl = s->raw_packet_buffer;
        s->raw_packet_buffer = pktl->next;
        av_free_packet(&pktl->pkt);
        av_free(pktl);
    }
    s->packet_buffer_end=
    s->raw_packet_buffer_end= NULL;
    s->raw_packet_buffer_remaining_size = RAW_PACKET_BUFFER_SIZE;
}

/*******************************************************/
/* seek support */

int av_find_default_stream_index(AVFormatContext *s)
{
    int first_audio_index = -1;
    int i;
    AVStream *st;

    if (s->nb_streams <= 0)
        return -1;
    for(i = 0; i < s->nb_streams; i++) {
        st = s->streams[i];
        if (st->codec->codec_type == AVMEDIA_TYPE_VIDEO) {
            return i;
        }
        if (first_audio_index < 0 && st->codec->codec_type == AVMEDIA_TYPE_AUDIO)
            first_audio_index = i;
    }
    return first_audio_index >= 0 ? first_audio_index : 0;
}

/**
 * Flush the frame reader.
 */
void ff_read_frame_flush(AVFormatContext *s)
{
    AVStream *st;
    int i, j;

    flush_packet_queue(s);

    s->cur_st = NULL;

    /* for each stream, reset read state */
    for(i = 0; i < s->nb_streams; i++) {
        st = s->streams[i];

        if (st->parser) {
            av_parser_close(st->parser);
            st->parser = NULL;
            av_free_packet(&st->cur_pkt);
        }
        st->last_IP_pts = AV_NOPTS_VALUE;
        st->cur_dts = AV_NOPTS_VALUE; /* we set the current DTS to an unspecified origin */
        st->reference_dts = AV_NOPTS_VALUE;
        /* fail safe */
        st->cur_ptr = NULL;
        st->cur_len = 0;

        st->probe_packets = MAX_PROBE_PACKETS;

        for(j=0; j<MAX_REORDER_DELAY+1; j++)
            st->pts_buffer[j]= AV_NOPTS_VALUE;
    }
}

void av_update_cur_dts(AVFormatContext *s, AVStream *ref_st, int64_t timestamp){
    int i;

    for(i = 0; i < s->nb_streams; i++) {
        AVStream *st = s->streams[i];

        st->cur_dts = av_rescale(timestamp,
                                 st->time_base.den * (int64_t)ref_st->time_base.num,
                                 st->time_base.num * (int64_t)ref_st->time_base.den);
    }
}

void ff_reduce_index(AVFormatContext *s, int stream_index)
{
    AVStream *st= s->streams[stream_index];
    unsigned int max_entries= s->max_index_size / sizeof(AVIndexEntry);

    if((unsigned)st->nb_index_entries >= max_entries){
        int i;
        for(i=0; 2*i<st->nb_index_entries; i++)
            st->index_entries[i]= st->index_entries[2*i];
        st->nb_index_entries= i;
    }
}

int ff_add_index_entry(AVIndexEntry **index_entries,
                       int *nb_index_entries,
                       unsigned int *index_entries_allocated_size,
                       int64_t pos, int64_t timestamp, int size, int distance, int flags)
{
    AVIndexEntry *entries, *ie;
    int index;

    if((unsigned)*nb_index_entries + 1 >= UINT_MAX / sizeof(AVIndexEntry))
        return -1;

    entries = av_fast_realloc(*index_entries,
                              index_entries_allocated_size,
                              (*nb_index_entries + 1) *
                              sizeof(AVIndexEntry));
    if(!entries)
        return -1;

    *index_entries= entries;

    index= ff_index_search_timestamp(*index_entries, *nb_index_entries, timestamp, AVSEEK_FLAG_ANY);

    if(index<0){
        index= (*nb_index_entries)++;
        ie= &entries[index];
        assert(index==0 || ie[-1].timestamp < timestamp);
    }else{
        ie= &entries[index];
        if(ie->timestamp != timestamp){
            if(ie->timestamp <= timestamp)
                return -1;
            memmove(entries + index + 1, entries + index, sizeof(AVIndexEntry)*(*nb_index_entries - index));
            (*nb_index_entries)++;
        }else if(ie->pos == pos && distance < ie->min_distance) //do not reduce the distance
            distance= ie->min_distance;
    }

    ie->pos = pos;
    ie->timestamp = timestamp;
    ie->min_distance= distance;
    ie->size= size;
    ie->flags = flags;

    return index;
}

int av_add_index_entry(AVStream *st,
                       int64_t pos, int64_t timestamp, int size, int distance, int flags)
{
    return ff_add_index_entry(&st->index_entries, &st->nb_index_entries,
                              &st->index_entries_allocated_size, pos,
                              timestamp, size, distance, flags);
}

int ff_index_search_timestamp(const AVIndexEntry *entries, int nb_entries,
                              int64_t wanted_timestamp, int flags)
{
    int a, b, m;
    int64_t timestamp;

    a = - 1;
    b = nb_entries;

    //optimize appending index entries at the end
    if(b && entries[b-1].timestamp < wanted_timestamp)
        a= b-1;

    while (b - a > 1) {
        m = (a + b) >> 1;
        timestamp = entries[m].timestamp;
        if(timestamp >= wanted_timestamp)
            b = m;
        if(timestamp <= wanted_timestamp)
            a = m;
    }
    m= (flags & AVSEEK_FLAG_BACKWARD) ? a : b;

    if(!(flags & AVSEEK_FLAG_ANY)){
        while(m>=0 && m<nb_entries && !(entries[m].flags & AVINDEX_KEYFRAME)){
            m += (flags & AVSEEK_FLAG_BACKWARD) ? -1 : 1;
        }
    }

    if(m == nb_entries)
        return -1;
    return  m;
}

int av_index_search_timestamp(AVStream *st, int64_t wanted_timestamp,
                              int flags)
{
    return ff_index_search_timestamp(st->index_entries, st->nb_index_entries,
                                     wanted_timestamp, flags);
}

int av_seek_frame_binary(AVFormatContext *s, int stream_index, int64_t target_ts, int flags){
    AVInputFormat *avif= s->iformat;
    int64_t av_uninit(pos_min), av_uninit(pos_max), pos, pos_limit;
    int64_t ts_min, ts_max, ts;
    int index;
    int64_t ret;
    AVStream *st;

    if (stream_index < 0)
        return -1;

    av_dlog(s, "read_seek: %d %"PRId64"\n", stream_index, target_ts);

    ts_max=
    ts_min= AV_NOPTS_VALUE;
    pos_limit= -1; //gcc falsely says it may be uninitialized

    st= s->streams[stream_index];
    if(st->index_entries){
        AVIndexEntry *e;

        index= av_index_search_timestamp(st, target_ts, flags | AVSEEK_FLAG_BACKWARD); //FIXME whole func must be checked for non-keyframe entries in index case, especially read_timestamp()
        index= FFMAX(index, 0);
        e= &st->index_entries[index];

        if(e->timestamp <= target_ts || e->pos == e->min_distance){
            pos_min= e->pos;
            ts_min= e->timestamp;
            av_dlog(s, "using cached pos_min=0x%"PRIx64" dts_min=%"PRId64"\n",
                    pos_min,ts_min);
        }else{
            assert(index==0);
        }

        index= av_index_search_timestamp(st, target_ts, flags & ~AVSEEK_FLAG_BACKWARD);
        assert(index < st->nb_index_entries);
        if(index >= 0){
            e= &st->index_entries[index];
            assert(e->timestamp >= target_ts);
            pos_max= e->pos;
            ts_max= e->timestamp;
            pos_limit= pos_max - e->min_distance;
            av_dlog(s, "using cached pos_max=0x%"PRIx64" pos_limit=0x%"PRIx64" dts_max=%"PRId64"\n",
                    pos_max,pos_limit, ts_max);
        }
    }

    pos= av_gen_search(s, stream_index, target_ts, pos_min, pos_max, pos_limit, ts_min, ts_max, flags, &ts, avif->read_timestamp);
    if(pos<0)
        return -1;

    /* do the seek */
    if ((ret = avio_seek(s->pb, pos, SEEK_SET)) < 0)
        return ret;

    av_update_cur_dts(s, st, ts);

    return 0;
}

int64_t av_gen_search(AVFormatContext *s, int stream_index, int64_t target_ts, int64_t pos_min, int64_t pos_max, int64_t pos_limit, int64_t ts_min, int64_t ts_max, int flags, int64_t *ts_ret, int64_t (*read_timestamp)(struct AVFormatContext *, int , int64_t *, int64_t )){
    int64_t pos, ts;
    int64_t start_pos, filesize;
    int no_change;

    av_dlog(s, "gen_seek: %d %"PRId64"\n", stream_index, target_ts);

    if(ts_min == AV_NOPTS_VALUE){
        pos_min = s->data_offset;
        ts_min = read_timestamp(s, stream_index, &pos_min, INT64_MAX);
        if (ts_min == AV_NOPTS_VALUE)
            return -1;
    }

    if(ts_max == AV_NOPTS_VALUE){
        int step= 1024;
        filesize = avio_size(s->pb);
        pos_max = filesize - 1;
        do{
            pos_max -= step;
            ts_max = read_timestamp(s, stream_index, &pos_max, pos_max + step);
            step += step;
        }while(ts_max == AV_NOPTS_VALUE && pos_max >= step);
        if (ts_max == AV_NOPTS_VALUE)
            return -1;

        for(;;){
            int64_t tmp_pos= pos_max + 1;
            int64_t tmp_ts= read_timestamp(s, stream_index, &tmp_pos, INT64_MAX);
            if(tmp_ts == AV_NOPTS_VALUE)
                break;
            ts_max= tmp_ts;
            pos_max= tmp_pos;
            if(tmp_pos >= filesize)
                break;
        }
        pos_limit= pos_max;
    }

    if(ts_min > ts_max){
        return -1;
    }else if(ts_min == ts_max){
        pos_limit= pos_min;
    }

    no_change=0;
    while (pos_min < pos_limit) {
        av_dlog(s, "pos_min=0x%"PRIx64" pos_max=0x%"PRIx64" dts_min=%"PRId64" dts_max=%"PRId64"\n",
                pos_min, pos_max, ts_min, ts_max);
        assert(pos_limit <= pos_max);

        if(no_change==0){
            int64_t approximate_keyframe_distance= pos_max - pos_limit;
            // interpolate position (better than dichotomy)
            pos = av_rescale(target_ts - ts_min, pos_max - pos_min, ts_max - ts_min)
                + pos_min - approximate_keyframe_distance;
        }else if(no_change==1){
            // bisection, if interpolation failed to change min or max pos last time
            pos = (pos_min + pos_limit)>>1;
        }else{
            /* linear search if bisection failed, can only happen if there
               are very few or no keyframes between min/max */
            pos=pos_min;
        }
        if(pos <= pos_min)
            pos= pos_min + 1;
        else if(pos > pos_limit)
            pos= pos_limit;
        start_pos= pos;

        ts = read_timestamp(s, stream_index, &pos, INT64_MAX); //may pass pos_limit instead of -1
        if(pos == pos_max)
            no_change++;
        else
            no_change=0;
        av_dlog(s, "%"PRId64" %"PRId64" %"PRId64" / %"PRId64" %"PRId64" %"PRId64" target:%"PRId64" limit:%"PRId64" start:%"PRId64" noc:%d\n",
                pos_min, pos, pos_max, ts_min, ts, ts_max, target_ts,
                pos_limit, start_pos, no_change);
        if(ts == AV_NOPTS_VALUE){
            av_log(s, AV_LOG_ERROR, "read_timestamp() failed in the middle\n");
            return -1;
        }
        assert(ts != AV_NOPTS_VALUE);
        if (target_ts <= ts) {
            pos_limit = start_pos - 1;
            pos_max = pos;
            ts_max = ts;
        }
        if (target_ts >= ts) {
            pos_min = pos;
            ts_min = ts;
        }
    }

    pos = (flags & AVSEEK_FLAG_BACKWARD) ? pos_min : pos_max;
    ts  = (flags & AVSEEK_FLAG_BACKWARD) ?  ts_min :  ts_max;
    pos_min = pos;
    ts_min = read_timestamp(s, stream_index, &pos_min, INT64_MAX);
    pos_min++;
    ts_max = read_timestamp(s, stream_index, &pos_min, INT64_MAX);
    av_dlog(s, "pos=0x%"PRIx64" %"PRId64"<=%"PRId64"<=%"PRId64"\n",
            pos, ts_min, target_ts, ts_max);
    *ts_ret= ts;
    return pos;
}

static int seek_frame_byte(AVFormatContext *s, int stream_index, int64_t pos, int flags){
    int64_t pos_min, pos_max;
#if 0
    AVStream *st;

    if (stream_index < 0)
        return -1;

    st= s->streams[stream_index];
#endif

    pos_min = s->data_offset;
    pos_max = avio_size(s->pb) - 1;

    if     (pos < pos_min) pos= pos_min;
    else if(pos > pos_max) pos= pos_max;

    avio_seek(s->pb, pos, SEEK_SET);

#if 0
    av_update_cur_dts(s, st, ts);
#endif
    return 0;
}

static int seek_frame_generic(AVFormatContext *s,
                                 int stream_index, int64_t timestamp, int flags)
{
    int index;
    int64_t ret;
    AVStream *st;
    AVIndexEntry *ie;

    st = s->streams[stream_index];

    index = av_index_search_timestamp(st, timestamp, flags);

    if(index < 0 && st->nb_index_entries && timestamp < st->index_entries[0].timestamp)
        return -1;

    if(index < 0 || index==st->nb_index_entries-1){
        AVPacket pkt;
        int nonkey=0;

        if(st->nb_index_entries){
            assert(st->index_entries);
            ie= &st->index_entries[st->nb_index_entries-1];
            if ((ret = avio_seek(s->pb, ie->pos, SEEK_SET)) < 0)
                return ret;
            av_update_cur_dts(s, st, ie->timestamp);
        }else{
            if ((ret = avio_seek(s->pb, s->data_offset, SEEK_SET)) < 0)
                return ret;
        }
        for (;;) {
            int read_status;
            do{
                read_status = av_read_frame(s, &pkt);
            } while (read_status == AVERROR(EAGAIN));
            if (read_status < 0)
                break;
            av_free_packet(&pkt);
            if(stream_index == pkt.stream_index && pkt.dts > timestamp){
                if(pkt.flags & AV_PKT_FLAG_KEY)
                    break;
                if(nonkey++ > 1000){
                    av_log(s, AV_LOG_ERROR,"seek_frame_generic failed as this stream seems to contain no keyframes after the target timestamp, %d non keyframes found\n", nonkey);
                    break;
                }
            }
        }
        index = av_index_search_timestamp(st, timestamp, flags);
    }
    if (index < 0)
        return -1;

    ff_read_frame_flush(s);
    AV_NOWARN_DEPRECATED(
    if (s->iformat->read_seek){
        if(s->iformat->read_seek(s, stream_index, timestamp, flags) >= 0)
            return 0;
    }
    )
    ie = &st->index_entries[index];
    if ((ret = avio_seek(s->pb, ie->pos, SEEK_SET)) < 0)
        return ret;
    av_update_cur_dts(s, st, ie->timestamp);

    return 0;
}

int av_seek_frame(AVFormatContext *s, int stream_index, int64_t timestamp, int flags)
{
    int ret;
    AVStream *st;

    if (flags & AVSEEK_FLAG_BYTE) {
        if (s->iformat->flags & AVFMT_NO_BYTE_SEEK)
            return -1;
        ff_read_frame_flush(s);
        return seek_frame_byte(s, stream_index, timestamp, flags);
    }

    if(stream_index < 0){
        stream_index= av_find_default_stream_index(s);
        if(stream_index < 0)
            return -1;

        st= s->streams[stream_index];
        /* timestamp for default must be expressed in AV_TIME_BASE units */
        timestamp = av_rescale(timestamp, st->time_base.den, AV_TIME_BASE * (int64_t)st->time_base.num);
    }

    /* first, we try the format specific seek */
    AV_NOWARN_DEPRECATED(
    if (s->iformat->read_seek) {
        ff_read_frame_flush(s);
        ret = s->iformat->read_seek(s, stream_index, timestamp, flags);
    } else
        ret = -1;
    )
    if (ret >= 0) {
        return 0;
    }

    if (s->iformat->read_timestamp && !(s->iformat->flags & AVFMT_NOBINSEARCH)) {
        ff_read_frame_flush(s);
        return av_seek_frame_binary(s, stream_index, timestamp, flags);
    } else if (!(s->iformat->flags & AVFMT_NOGENSEARCH)) {
        ff_read_frame_flush(s);
        return seek_frame_generic(s, stream_index, timestamp, flags);
    }
    else
        return -1;
}

int avformat_seek_file(AVFormatContext *s, int stream_index, int64_t min_ts, int64_t ts, int64_t max_ts, int flags)
{
    if(min_ts > ts || max_ts < ts)
        return -1;

    if (s->iformat->read_seek2) {
        ff_read_frame_flush(s);
        return s->iformat->read_seek2(s, stream_index, min_ts, ts, max_ts, flags);
    }

    if(s->iformat->read_timestamp){
        //try to seek via read_timestamp()
    }

    //Fallback to old API if new is not implemented but old is
    //Note the old has somewat different sematics
    AV_NOWARN_DEPRECATED(
    if(s->iformat->read_seek || 1)
        return av_seek_frame(s, stream_index, ts, flags | (ts - min_ts > (uint64_t)(max_ts - ts) ? AVSEEK_FLAG_BACKWARD : 0));
    )

    // try some generic seek like seek_frame_generic() but with new ts semantics
}

/*******************************************************/

/**
 * Return TRUE if the stream has accurate duration in any stream.
 *
 * @return TRUE if the stream has accurate duration for at least one component.
 */
static int has_duration(AVFormatContext *ic)
{
    int i;
    AVStream *st;
    if(ic->duration != AV_NOPTS_VALUE)
        return 1;

    for(i = 0;i < ic->nb_streams; i++) {
        st = ic->streams[i];
        if (st->duration != AV_NOPTS_VALUE)
            return 1;
    }
    return 0;
}

/**
 * Estimate the stream timings from the one of each components.
 *
 * Also computes the global bitrate if possible.
 */
static void update_stream_timings(AVFormatContext *ic)
{
<<<<<<< HEAD
    int64_t start_time, start_time1, start_time_text, end_time, end_time1;
    int64_t duration, duration1;
=======
    int64_t start_time, start_time1, end_time, end_time1;
    int64_t duration, duration1, filesize;
>>>>>>> 3ec34462
    int i;
    AVStream *st;

    start_time = INT64_MAX;
    start_time_text = INT64_MAX;
    end_time = INT64_MIN;
    duration = INT64_MIN;
    for(i = 0;i < ic->nb_streams; i++) {
        st = ic->streams[i];
        if (st->start_time != AV_NOPTS_VALUE && st->time_base.den) {
            start_time1= av_rescale_q(st->start_time, st->time_base, AV_TIME_BASE_Q);
            if (st->codec->codec_type == AVMEDIA_TYPE_SUBTITLE) {
                if (start_time1 < start_time_text)
                    start_time_text = start_time1;
            } else
            if (start_time1 < start_time)
                start_time = start_time1;
            if (st->duration != AV_NOPTS_VALUE) {
                end_time1 = start_time1
                          + av_rescale_q(st->duration, st->time_base, AV_TIME_BASE_Q);
                if (end_time1 > end_time)
                    end_time = end_time1;
            }
        }
        if (st->duration != AV_NOPTS_VALUE) {
            duration1 = av_rescale_q(st->duration, st->time_base, AV_TIME_BASE_Q);
            if (duration1 > duration)
                duration = duration1;
        }
    }
    if (start_time == INT64_MAX || (start_time > start_time_text && start_time - start_time_text < AV_TIME_BASE))
        start_time = start_time_text;
    if (start_time != INT64_MAX) {
        ic->start_time = start_time;
        if (end_time != INT64_MIN) {
            if (end_time - start_time > duration)
                duration = end_time - start_time;
        }
    }
    if (duration != INT64_MIN && ic->duration == AV_NOPTS_VALUE) {
        ic->duration = duration;
<<<<<<< HEAD
    }
        if (ic->file_size > 0 && ic->duration != AV_NOPTS_VALUE) {
=======
        if (ic->pb && (filesize = avio_size(ic->pb)) > 0) {
>>>>>>> 3ec34462
            /* compute the bitrate */
            ic->bit_rate = (double)filesize * 8.0 * AV_TIME_BASE /
                (double)ic->duration;
        }
}

static void fill_all_stream_timings(AVFormatContext *ic)
{
    int i;
    AVStream *st;

    update_stream_timings(ic);
    for(i = 0;i < ic->nb_streams; i++) {
        st = ic->streams[i];
        if (st->start_time == AV_NOPTS_VALUE) {
            if(ic->start_time != AV_NOPTS_VALUE)
                st->start_time = av_rescale_q(ic->start_time, AV_TIME_BASE_Q, st->time_base);
            if(ic->duration != AV_NOPTS_VALUE)
                st->duration = av_rescale_q(ic->duration, AV_TIME_BASE_Q, st->time_base);
        }
    }
}

static void estimate_timings_from_bit_rate(AVFormatContext *ic)
{
    int64_t filesize, duration;
    int bit_rate, i;
    AVStream *st;

    /* if bit_rate is already set, we believe it */
    if (ic->bit_rate <= 0) {
        bit_rate = 0;
        for(i=0;i<ic->nb_streams;i++) {
            st = ic->streams[i];
            if (st->codec->bit_rate > 0)
            bit_rate += st->codec->bit_rate;
        }
        ic->bit_rate = bit_rate;
    }

    /* if duration is already set, we believe it */
    if (ic->duration == AV_NOPTS_VALUE &&
        ic->bit_rate != 0) {
        filesize = ic->pb ? avio_size(ic->pb) : 0;
        if (filesize > 0) {
            for(i = 0; i < ic->nb_streams; i++) {
                st = ic->streams[i];
                duration= av_rescale(8*filesize, st->time_base.den, ic->bit_rate*(int64_t)st->time_base.num);
                if (st->duration == AV_NOPTS_VALUE)
                    st->duration = duration;
            }
        }
    }
}

#define DURATION_MAX_READ_SIZE 250000
#define DURATION_MAX_RETRY 3

/* only usable for MPEG-PS streams */
static void estimate_timings_from_pts(AVFormatContext *ic, int64_t old_offset)
{
    AVPacket pkt1, *pkt = &pkt1;
    AVStream *st;
    int read_size, i, ret;
    int64_t end_time;
    int64_t filesize, offset, duration;
    int retry=0;

    ic->cur_st = NULL;

    /* flush packet queue */
    flush_packet_queue(ic);

    for (i=0; i<ic->nb_streams; i++) {
        st = ic->streams[i];
        if (st->start_time == AV_NOPTS_VALUE && st->first_dts == AV_NOPTS_VALUE)
            av_log(st->codec, AV_LOG_WARNING, "start time is not set in estimate_timings_from_pts\n");

        if (st->parser) {
            av_parser_close(st->parser);
            st->parser= NULL;
            av_free_packet(&st->cur_pkt);
        }
    }

    /* estimate the end time (duration) */
    /* XXX: may need to support wrapping */
    filesize = ic->pb ? avio_size(ic->pb) : 0;
    end_time = AV_NOPTS_VALUE;
    do{
        offset = filesize - (DURATION_MAX_READ_SIZE<<retry);
        if (offset < 0)
            offset = 0;

        avio_seek(ic->pb, offset, SEEK_SET);
        read_size = 0;
        for(;;) {
            if (read_size >= DURATION_MAX_READ_SIZE<<(FFMAX(retry-1,0)))
                break;

            do {
                ret = av_read_packet(ic, pkt);
            } while(ret == AVERROR(EAGAIN));
            if (ret != 0)
                break;
            read_size += pkt->size;
            st = ic->streams[pkt->stream_index];
            if (pkt->pts != AV_NOPTS_VALUE &&
                (st->start_time != AV_NOPTS_VALUE ||
                 st->first_dts  != AV_NOPTS_VALUE)) {
                duration = end_time = pkt->pts;
                if (st->start_time != AV_NOPTS_VALUE)
                    duration -= st->start_time;
                else
                    duration -= st->first_dts;
                if (duration < 0)
                    duration += 1LL<<st->pts_wrap_bits;
                if (duration > 0) {
                    if (st->duration == AV_NOPTS_VALUE || st->duration < duration)
                        st->duration = duration;
                }
            }
            av_free_packet(pkt);
        }
    }while(   end_time==AV_NOPTS_VALUE
           && filesize > (DURATION_MAX_READ_SIZE<<retry)
           && ++retry <= DURATION_MAX_RETRY);

    fill_all_stream_timings(ic);

    avio_seek(ic->pb, old_offset, SEEK_SET);
    for (i=0; i<ic->nb_streams; i++) {
        st= ic->streams[i];
        st->cur_dts= st->first_dts;
        st->last_IP_pts = AV_NOPTS_VALUE;
        st->reference_dts = AV_NOPTS_VALUE;
    }
}

static void estimate_timings(AVFormatContext *ic, int64_t old_offset)
{
    int64_t file_size;

    /* get the file size, if possible */
    if (ic->iformat->flags & AVFMT_NOFILE) {
        file_size = 0;
    } else {
        file_size = avio_size(ic->pb);
        if (file_size < 0)
            file_size = 0;
    }

    if ((!strcmp(ic->iformat->name, "mpeg") ||
         !strcmp(ic->iformat->name, "mpegts")) &&
        file_size && ic->pb->seekable) {
        /* get accurate estimate from the PTSes */
        estimate_timings_from_pts(ic, old_offset);
    } else if (has_duration(ic)) {
        /* at least one component has timings - we use them for all
           the components */
        fill_all_stream_timings(ic);
    } else {
        av_log(ic, AV_LOG_WARNING, "Estimating duration from bitrate, this may be inaccurate\n");
        /* less precise: use bitrate info */
        estimate_timings_from_bit_rate(ic);
    }
    update_stream_timings(ic);

    {
        int i;
        AVStream av_unused *st;
        for(i = 0;i < ic->nb_streams; i++) {
            st = ic->streams[i];
            av_dlog(ic, "%d: start_time: %0.3f duration: %0.3f\n", i,
                    (double) st->start_time / AV_TIME_BASE,
                    (double) st->duration   / AV_TIME_BASE);
        }
        av_dlog(ic, "stream: start_time: %0.3f duration: %0.3f bitrate=%d kb/s\n",
                (double) ic->start_time / AV_TIME_BASE,
                (double) ic->duration   / AV_TIME_BASE,
                ic->bit_rate / 1000);
    }
}

static int has_codec_parameters(AVCodecContext *avctx)
{
    int val;
    switch (avctx->codec_type) {
    case AVMEDIA_TYPE_AUDIO:
        val = avctx->sample_rate && avctx->channels && avctx->sample_fmt != AV_SAMPLE_FMT_NONE;
        if (!avctx->frame_size &&
            (avctx->codec_id == CODEC_ID_VORBIS ||
             avctx->codec_id == CODEC_ID_AAC ||
             avctx->codec_id == CODEC_ID_MP1 ||
             avctx->codec_id == CODEC_ID_MP2 ||
             avctx->codec_id == CODEC_ID_MP3 ||
             avctx->codec_id == CODEC_ID_SPEEX ||
             avctx->codec_id == CODEC_ID_CELT))
            return 0;
        break;
    case AVMEDIA_TYPE_VIDEO:
        val = avctx->width && avctx->pix_fmt != PIX_FMT_NONE;
        break;
    case AVMEDIA_TYPE_DATA:
        if(avctx->codec_id == CODEC_ID_NONE) return 1;
    default:
        val = 1;
        break;
    }
    return avctx->codec_id != CODEC_ID_NONE && val != 0;
}

static int has_decode_delay_been_guessed(AVStream *st)
{
    return st->codec->codec_id != CODEC_ID_H264 ||
        st->codec_info_nb_frames >= 6 + st->codec->has_b_frames;
}

static int try_decode_frame(AVStream *st, AVPacket *avpkt, AVDictionary **options)
{
    int16_t *samples;
    AVCodec *codec;
    int got_picture, data_size, ret=0;
    AVFrame picture;

    if(!st->codec->codec){
        codec = avcodec_find_decoder(st->codec->codec_id);
        if (!codec)
            return -1;
        ret = avcodec_open2(st->codec, codec, options);
        if (ret < 0)
            return ret;
    }

    if(!has_codec_parameters(st->codec) || !has_decode_delay_been_guessed(st) ||
       (!st->codec_info_nb_frames && st->codec->codec->capabilities & CODEC_CAP_CHANNEL_CONF)) {
        switch(st->codec->codec_type) {
        case AVMEDIA_TYPE_VIDEO:
            avcodec_get_frame_defaults(&picture);
            ret = avcodec_decode_video2(st->codec, &picture,
                                        &got_picture, avpkt);
            break;
        case AVMEDIA_TYPE_AUDIO:
            data_size = FFMAX(avpkt->size, AVCODEC_MAX_AUDIO_FRAME_SIZE);
            samples = av_malloc(data_size);
            if (!samples)
                goto fail;
            ret = avcodec_decode_audio3(st->codec, samples,
                                        &data_size, avpkt);
            av_free(samples);
            break;
        default:
            break;
        }
    }
 fail:
    return ret;
}

unsigned int ff_codec_get_tag(const AVCodecTag *tags, enum CodecID id)
{
    while (tags->id != CODEC_ID_NONE) {
        if (tags->id == id)
            return tags->tag;
        tags++;
    }
    return 0;
}

enum CodecID ff_codec_get_id(const AVCodecTag *tags, unsigned int tag)
{
    int i;
    for(i=0; tags[i].id != CODEC_ID_NONE;i++) {
        if(tag == tags[i].tag)
            return tags[i].id;
    }
    for(i=0; tags[i].id != CODEC_ID_NONE; i++) {
        if (ff_toupper4(tag) == ff_toupper4(tags[i].tag))
            return tags[i].id;
    }
    return CODEC_ID_NONE;
}

unsigned int av_codec_get_tag(const AVCodecTag * const *tags, enum CodecID id)
{
    int i;
    for(i=0; tags && tags[i]; i++){
        int tag= ff_codec_get_tag(tags[i], id);
        if(tag) return tag;
    }
    return 0;
}

enum CodecID av_codec_get_id(const AVCodecTag * const *tags, unsigned int tag)
{
    int i;
    for(i=0; tags && tags[i]; i++){
        enum CodecID id= ff_codec_get_id(tags[i], tag);
        if(id!=CODEC_ID_NONE) return id;
    }
    return CODEC_ID_NONE;
}

static void compute_chapters_end(AVFormatContext *s)
{
    unsigned int i, j;
    int64_t max_time = s->duration + ((s->start_time == AV_NOPTS_VALUE) ? 0 : s->start_time);

    for (i = 0; i < s->nb_chapters; i++)
        if (s->chapters[i]->end == AV_NOPTS_VALUE) {
            AVChapter *ch = s->chapters[i];
            int64_t   end = max_time ? av_rescale_q(max_time, AV_TIME_BASE_Q, ch->time_base)
                                     : INT64_MAX;

            for (j = 0; j < s->nb_chapters; j++) {
                AVChapter *ch1 = s->chapters[j];
                int64_t next_start = av_rescale_q(ch1->start, ch1->time_base, ch->time_base);
                if (j != i && next_start > ch->start && next_start < end)
                    end = next_start;
            }
            ch->end = (end == INT64_MAX) ? ch->start : end;
        }
}

static int get_std_framerate(int i){
    if(i<60*12) return i*1001;
    else        return ((const int[]){24,30,60,12,15})[i-60*12]*1000*12;
}

/*
 * Is the time base unreliable.
 * This is a heuristic to balance between quick acceptance of the values in
 * the headers vs. some extra checks.
 * Old DivX and Xvid often have nonsense timebases like 1fps or 2fps.
 * MPEG-2 commonly misuses field repeat flags to store different framerates.
 * And there are "variable" fps files this needs to detect as well.
 */
static int tb_unreliable(AVCodecContext *c){
    if(   c->time_base.den >= 101L*c->time_base.num
       || c->time_base.den <    5L*c->time_base.num
/*       || c->codec_tag == AV_RL32("DIVX")
       || c->codec_tag == AV_RL32("XVID")*/
       || c->codec_id == CODEC_ID_MPEG2VIDEO
       || c->codec_id == CODEC_ID_H264
       )
        return 1;
    return 0;
}

#if FF_API_FORMAT_PARAMETERS
int av_find_stream_info(AVFormatContext *ic)
{
    return avformat_find_stream_info(ic, NULL);
}
#endif

int avformat_find_stream_info(AVFormatContext *ic, AVDictionary **options)
{
    int i, count, ret, read_size, j;
    AVStream *st;
    AVPacket pkt1, *pkt;
    int64_t old_offset = avio_tell(ic->pb);
    int orig_nb_streams = ic->nb_streams;        // new streams might appear, no options for those

    for(i=0;i<ic->nb_streams;i++) {
        AVCodec *codec;
        st = ic->streams[i];

        if (st->codec->codec_type == AVMEDIA_TYPE_VIDEO ||
            st->codec->codec_type == AVMEDIA_TYPE_SUBTITLE) {
/*            if(!st->time_base.num)
                st->time_base= */
            if(!st->codec->time_base.num)
                st->codec->time_base= st->time_base;
        }
        //only for the split stuff
        if (!st->parser && !(ic->flags & AVFMT_FLAG_NOPARSE)) {
            st->parser = av_parser_init(st->codec->codec_id);
            if(st->need_parsing == AVSTREAM_PARSE_HEADERS && st->parser){
                st->parser->flags |= PARSER_FLAG_COMPLETE_FRAMES;
            }
        }
        assert(!st->codec->codec);
        codec = avcodec_find_decoder(st->codec->codec_id);

        /* Ensure that subtitle_header is properly set. */
        if (st->codec->codec_type == AVMEDIA_TYPE_SUBTITLE
            && codec && !st->codec->codec)
            avcodec_open2(st->codec, codec, options ? &options[i] : NULL);

        //try to just open decoders, in case this is enough to get parameters
        if(!has_codec_parameters(st->codec)){
            if (codec && !st->codec->codec){
                AVDictionary *tmp = NULL;
                if (options){
                    av_dict_copy(&tmp, options[i], 0);
                    av_dict_set(&tmp, "threads", 0, 0);
                }
                avcodec_open2(st->codec, codec, options ? &tmp : NULL);
                av_dict_free(&tmp);
            }
        }
    }

    for (i=0; i<ic->nb_streams; i++) {
        ic->streams[i]->info->last_dts = AV_NOPTS_VALUE;
    }

    count = 0;
    read_size = 0;
    for(;;) {
        if(url_interrupt_cb()){
            ret= AVERROR_EXIT;
            av_log(ic, AV_LOG_DEBUG, "interrupted\n");
            break;
        }

        /* check if one codec still needs to be handled */
        for(i=0;i<ic->nb_streams;i++) {
            int fps_analyze_framecount = 20;

            st = ic->streams[i];
            if (!has_codec_parameters(st->codec))
                break;
            /* if the timebase is coarse (like the usual millisecond precision
               of mkv), we need to analyze more frames to reliably arrive at
               the correct fps */
            if (av_q2d(st->time_base) > 0.0005)
                fps_analyze_framecount *= 2;
            if (ic->fps_probe_size >= 0)
                fps_analyze_framecount = ic->fps_probe_size;
            /* variable fps and no guess at the real fps */
            if(   tb_unreliable(st->codec) && !(st->r_frame_rate.num && st->avg_frame_rate.num)
               && st->info->duration_count < fps_analyze_framecount
               && st->codec->codec_type == AVMEDIA_TYPE_VIDEO)
                break;
            if(st->parser && st->parser->parser->split && !st->codec->extradata)
                break;
            if(st->first_dts == AV_NOPTS_VALUE && (st->codec->codec_type == AVMEDIA_TYPE_VIDEO || st->codec->codec_type == AVMEDIA_TYPE_AUDIO))
                break;
        }
        if (i == ic->nb_streams) {
            /* NOTE: if the format has no header, then we need to read
               some packets to get most of the streams, so we cannot
               stop here */
            if (!(ic->ctx_flags & AVFMTCTX_NOHEADER)) {
                /* if we found the info for all the codecs, we can stop */
                ret = count;
                av_log(ic, AV_LOG_DEBUG, "All info found\n");
                break;
            }
        }
        /* we did not get all the codec info, but we read too much data */
        if (read_size >= ic->probesize) {
            ret = count;
            av_log(ic, AV_LOG_DEBUG, "Probe buffer size limit %d reached\n", ic->probesize);
            break;
        }

        /* NOTE: a new stream can be added there if no header in file
           (AVFMTCTX_NOHEADER) */
        ret = read_frame_internal(ic, &pkt1);
        if (ret == AVERROR(EAGAIN))
            continue;

        if (ret < 0) {
            /* EOF or error */
            ret = -1; /* we could not have all the codec parameters before EOF */
            for(i=0;i<ic->nb_streams;i++) {
                st = ic->streams[i];
                if (!has_codec_parameters(st->codec)){
                    char buf[256];
                    avcodec_string(buf, sizeof(buf), st->codec, 0);
                    av_log(ic, AV_LOG_WARNING, "Could not find codec parameters (%s)\n", buf);
                } else {
                    ret = 0;
                }
            }
            break;
        }

        pkt= add_to_pktbuf(&ic->packet_buffer, &pkt1, &ic->packet_buffer_end);
        if ((ret = av_dup_packet(pkt)) < 0)
            goto find_stream_info_err;

        read_size += pkt->size;

        st = ic->streams[pkt->stream_index];
        if (st->codec_info_nb_frames>1) {
            int64_t t;
            if (st->time_base.den > 0 && (t=av_rescale_q(st->info->codec_info_duration, st->time_base, AV_TIME_BASE_Q)) >= ic->max_analyze_duration) {
                av_log(ic, AV_LOG_WARNING, "max_analyze_duration %d reached at %"PRId64"\n", ic->max_analyze_duration, t);
                break;
            }
            st->info->codec_info_duration += pkt->duration;
        }
        {
            int64_t last = st->info->last_dts;

            if(pkt->dts != AV_NOPTS_VALUE && last != AV_NOPTS_VALUE && pkt->dts > last){
                double dts= pkt->dts * av_q2d(st->time_base);
                int64_t duration= pkt->dts - last;

//                if(st->codec->codec_type == AVMEDIA_TYPE_VIDEO)
//                    av_log(NULL, AV_LOG_ERROR, "%f\n", dur);
                for (i=1; i<FF_ARRAY_ELEMS(st->info->duration_error[0][0]); i++) {
                    int framerate= get_std_framerate(i);
                    double sdts= dts*framerate/(1001*12);
                    for(j=0; j<2; j++){
                        int ticks= lrintf(sdts+j*0.5);
                        double error= sdts - ticks + j*0.5;
                        st->info->duration_error[j][0][i] += error;
                        st->info->duration_error[j][1][i] += error*error;
                    }
                }
                st->info->duration_count++;
                // ignore the first 4 values, they might have some random jitter
                if (st->info->duration_count > 3)
                    st->info->duration_gcd = av_gcd(st->info->duration_gcd, duration);
            }
            if (last == AV_NOPTS_VALUE || st->info->duration_count <= 1)
                st->info->last_dts = pkt->dts;
        }
        if(st->parser && st->parser->parser->split && !st->codec->extradata){
            int i= st->parser->parser->split(st->codec, pkt->data, pkt->size);
            if(i){
                st->codec->extradata_size= i;
                st->codec->extradata= av_malloc(st->codec->extradata_size + FF_INPUT_BUFFER_PADDING_SIZE);
                memcpy(st->codec->extradata, pkt->data, st->codec->extradata_size);
                memset(st->codec->extradata + i, 0, FF_INPUT_BUFFER_PADDING_SIZE);
            }
        }

        /* if still no information, we try to open the codec and to
           decompress the frame. We try to avoid that in most cases as
           it takes longer and uses more memory. For MPEG-4, we need to
           decompress for QuickTime.

           If CODEC_CAP_CHANNEL_CONF is set this will force decoding of at
           least one frame of codec data, this makes sure the codec initializes
           the channel configuration and does not only trust the values from the container.
        */
        try_decode_frame(st, pkt, (options && i < orig_nb_streams )? &options[i] : NULL);

        st->codec_info_nb_frames++;
        count++;
    }

    // close codecs which were opened in try_decode_frame()
    for(i=0;i<ic->nb_streams;i++) {
        st = ic->streams[i];
        if(st->codec->codec)
            avcodec_close(st->codec);
    }
    for(i=0;i<ic->nb_streams;i++) {
        st = ic->streams[i];
        if (st->codec_info_nb_frames>2 && !st->avg_frame_rate.num && st->info->codec_info_duration)
            av_reduce(&st->avg_frame_rate.num, &st->avg_frame_rate.den,
                     (st->codec_info_nb_frames-2)*(int64_t)st->time_base.den,
                      st->info->codec_info_duration*(int64_t)st->time_base.num, 60000);
        if (st->codec->codec_type == AVMEDIA_TYPE_VIDEO) {
            if(st->codec->codec_id == CODEC_ID_RAWVIDEO && !st->codec->codec_tag && !st->codec->bits_per_coded_sample){
                uint32_t tag= avcodec_pix_fmt_to_codec_tag(st->codec->pix_fmt);
                if(ff_find_pix_fmt(ff_raw_pix_fmt_tags, tag) == st->codec->pix_fmt)
                    st->codec->codec_tag= tag;
            }

            // the check for tb_unreliable() is not completely correct, since this is not about handling
            // a unreliable/inexact time base, but a time base that is finer than necessary, as e.g.
            // ipmovie.c produces.
            if (tb_unreliable(st->codec) && st->info->duration_count > 15 && st->info->duration_gcd > FFMAX(1, st->time_base.den/(500LL*st->time_base.num)) && !st->r_frame_rate.num)
                av_reduce(&st->r_frame_rate.num, &st->r_frame_rate.den, st->time_base.den, st->time_base.num * st->info->duration_gcd, INT_MAX);
            if (st->info->duration_count && !st->r_frame_rate.num
               && tb_unreliable(st->codec) /*&&
               //FIXME we should not special-case MPEG-2, but this needs testing with non-MPEG-2 ...
               st->time_base.num*duration_sum[i]/st->info->duration_count*101LL > st->time_base.den*/){
                int num = 0;
                double best_error= 0.01;

                for (j=1; j<FF_ARRAY_ELEMS(st->info->duration_error[0][0]); j++) {
                    int k;

                    if(st->info->codec_info_duration && st->info->codec_info_duration*av_q2d(st->time_base) < (1001*12.0)/get_std_framerate(j))
                        continue;
                    for(k=0; k<2; k++){
                        int n= st->info->duration_count;
                        double a= st->info->duration_error[k][0][j] / n;
                        double error= st->info->duration_error[k][1][j]/n - a*a;

                        if(error < best_error && best_error> 0.000000001){
                            best_error= error;
                            num = get_std_framerate(j);
                        }
                        if(error < 0.02)
                            av_log(NULL, AV_LOG_DEBUG, "rfps: %f %f\n", get_std_framerate(j) / 12.0/1001, error);
                    }
                }
                // do not increase frame rate by more than 1 % in order to match a standard rate.
                if (num && (!st->r_frame_rate.num || (double)num/(12*1001) < 1.01 * av_q2d(st->r_frame_rate)))
                    av_reduce(&st->r_frame_rate.num, &st->r_frame_rate.den, num, 12*1001, INT_MAX);
            }

            if (!st->r_frame_rate.num){
                if(    st->codec->time_base.den * (int64_t)st->time_base.num
                    <= st->codec->time_base.num * st->codec->ticks_per_frame * (int64_t)st->time_base.den){
                    st->r_frame_rate.num = st->codec->time_base.den;
                    st->r_frame_rate.den = st->codec->time_base.num * st->codec->ticks_per_frame;
                }else{
                    st->r_frame_rate.num = st->time_base.den;
                    st->r_frame_rate.den = st->time_base.num;
                }
            }
        }else if(st->codec->codec_type == AVMEDIA_TYPE_AUDIO) {
            if(!st->codec->bits_per_coded_sample)
                st->codec->bits_per_coded_sample= av_get_bits_per_sample(st->codec->codec_id);
            // set stream disposition based on audio service type
            switch (st->codec->audio_service_type) {
            case AV_AUDIO_SERVICE_TYPE_EFFECTS:
                st->disposition = AV_DISPOSITION_CLEAN_EFFECTS;    break;
            case AV_AUDIO_SERVICE_TYPE_VISUALLY_IMPAIRED:
                st->disposition = AV_DISPOSITION_VISUAL_IMPAIRED;  break;
            case AV_AUDIO_SERVICE_TYPE_HEARING_IMPAIRED:
                st->disposition = AV_DISPOSITION_HEARING_IMPAIRED; break;
            case AV_AUDIO_SERVICE_TYPE_COMMENTARY:
                st->disposition = AV_DISPOSITION_COMMENT;          break;
            case AV_AUDIO_SERVICE_TYPE_KARAOKE:
                st->disposition = AV_DISPOSITION_KARAOKE;          break;
            }
        }
    }

    estimate_timings(ic, old_offset);

    compute_chapters_end(ic);

#if 0
    /* correct DTS for B-frame streams with no timestamps */
    for(i=0;i<ic->nb_streams;i++) {
        st = ic->streams[i];
        if (st->codec->codec_type == AVMEDIA_TYPE_VIDEO) {
            if(b-frames){
                ppktl = &ic->packet_buffer;
                while(ppkt1){
                    if(ppkt1->stream_index != i)
                        continue;
                    if(ppkt1->pkt->dts < 0)
                        break;
                    if(ppkt1->pkt->pts != AV_NOPTS_VALUE)
                        break;
                    ppkt1->pkt->dts -= delta;
                    ppkt1= ppkt1->next;
                }
                if(ppkt1)
                    continue;
                st->cur_dts -= delta;
            }
        }
    }
#endif

 find_stream_info_err:
    for (i=0; i < ic->nb_streams; i++)
        av_freep(&ic->streams[i]->info);
    return ret;
}

AVProgram *av_find_program_from_stream(AVFormatContext *ic, AVProgram *last, int s)
{
    int i, j;

    for (i = 0; i < ic->nb_programs; i++) {
        if (ic->programs[i] == last) {
            last = NULL;
        } else {
            if (!last)
                for (j = 0; j < ic->programs[i]->nb_stream_indexes; j++)
                    if (ic->programs[i]->stream_index[j] == s)
                        return ic->programs[i];
        }
    }
    return NULL;
}

int av_find_best_stream(AVFormatContext *ic,
                        enum AVMediaType type,
                        int wanted_stream_nb,
                        int related_stream,
                        AVCodec **decoder_ret,
                        int flags)
{
    int i, nb_streams = ic->nb_streams;
    int ret = AVERROR_STREAM_NOT_FOUND, best_count = -1;
    unsigned *program = NULL;
    AVCodec *decoder = NULL, *best_decoder = NULL;

    if (related_stream >= 0 && wanted_stream_nb < 0) {
        AVProgram *p = av_find_program_from_stream(ic, NULL, related_stream);
        if (p) {
            program = p->stream_index;
            nb_streams = p->nb_stream_indexes;
        }
    }
    for (i = 0; i < nb_streams; i++) {
        int real_stream_index = program ? program[i] : i;
        AVStream *st = ic->streams[real_stream_index];
        AVCodecContext *avctx = st->codec;
        if (avctx->codec_type != type)
            continue;
        if (wanted_stream_nb >= 0 && real_stream_index != wanted_stream_nb)
            continue;
        if (st->disposition & (AV_DISPOSITION_HEARING_IMPAIRED|AV_DISPOSITION_VISUAL_IMPAIRED))
            continue;
        if (decoder_ret) {
            decoder = avcodec_find_decoder(st->codec->codec_id);
            if (!decoder) {
                if (ret < 0)
                    ret = AVERROR_DECODER_NOT_FOUND;
                continue;
            }
        }
        if (best_count >= st->codec_info_nb_frames)
            continue;
        best_count = st->codec_info_nb_frames;
        ret = real_stream_index;
        best_decoder = decoder;
        if (program && i == nb_streams - 1 && ret < 0) {
            program = NULL;
            nb_streams = ic->nb_streams;
            i = 0; /* no related stream found, try again with everything */
        }
    }
    if (decoder_ret)
        *decoder_ret = best_decoder;
    return ret;
}

/*******************************************************/

int av_read_play(AVFormatContext *s)
{
    if (s->iformat->read_play)
        return s->iformat->read_play(s);
    if (s->pb)
        return avio_pause(s->pb, 0);
    return AVERROR(ENOSYS);
}

int av_read_pause(AVFormatContext *s)
{
    if (s->iformat->read_pause)
        return s->iformat->read_pause(s);
    if (s->pb)
        return avio_pause(s->pb, 1);
    return AVERROR(ENOSYS);
}

void av_close_input_stream(AVFormatContext *s)
{
    flush_packet_queue(s);
    if (s->iformat->read_close)
        s->iformat->read_close(s);
    avformat_free_context(s);
}

void avformat_free_context(AVFormatContext *s)
{
    int i;
    AVStream *st;

    av_opt_free(s);
    if (s->iformat && s->iformat->priv_class && s->priv_data)
        av_opt_free(s->priv_data);

    for(i=0;i<s->nb_streams;i++) {
        /* free all data in a stream component */
        st = s->streams[i];
        if (st->parser) {
            av_parser_close(st->parser);
            av_free_packet(&st->cur_pkt);
        }
        av_dict_free(&st->metadata);
        av_freep(&st->index_entries);
        av_freep(&st->codec->extradata);
        av_freep(&st->codec->subtitle_header);
        av_freep(&st->codec);
        av_freep(&st->priv_data);
        av_freep(&st->info);
        av_freep(&st);
    }
    for(i=s->nb_programs-1; i>=0; i--) {
        av_dict_free(&s->programs[i]->metadata);
        av_freep(&s->programs[i]->stream_index);
        av_freep(&s->programs[i]);
    }
    av_freep(&s->programs);
    av_freep(&s->priv_data);
    while(s->nb_chapters--) {
        av_dict_free(&s->chapters[s->nb_chapters]->metadata);
        av_freep(&s->chapters[s->nb_chapters]);
    }
    av_freep(&s->chapters);
    av_dict_free(&s->metadata);
    av_freep(&s->streams);
    av_free(s);
}

void av_close_input_file(AVFormatContext *s)
{
    AVIOContext *pb = (s->iformat->flags & AVFMT_NOFILE) || (s->flags & AVFMT_FLAG_CUSTOM_IO) ?
                       NULL : s->pb;
    av_close_input_stream(s);
    if (pb)
        avio_close(pb);
}

AVStream *av_new_stream(AVFormatContext *s, int id)
{
    AVStream *st;
    int i;
    AVStream **streams;

    if (s->nb_streams >= INT_MAX/sizeof(*streams))
        return NULL;
    streams = av_realloc(s->streams, (s->nb_streams + 1) * sizeof(*streams));
    if (!streams)
        return NULL;
    s->streams = streams;

    st = av_mallocz(sizeof(AVStream));
    if (!st)
        return NULL;
    if (!(st->info = av_mallocz(sizeof(*st->info)))) {
        av_free(st);
        return NULL;
    }

    st->codec = avcodec_alloc_context3(NULL);
    if (s->iformat) {
        /* no default bitrate if decoding */
        st->codec->bit_rate = 0;
    }
    st->index = s->nb_streams;
    st->id = id;
    st->start_time = AV_NOPTS_VALUE;
    st->duration = AV_NOPTS_VALUE;
        /* we set the current DTS to 0 so that formats without any timestamps
           but durations get some timestamps, formats with some unknown
           timestamps have their first few packets buffered and the
           timestamps corrected before they are returned to the user */
    st->cur_dts = 0;
    st->first_dts = AV_NOPTS_VALUE;
    st->probe_packets = MAX_PROBE_PACKETS;

    /* default pts setting is MPEG-like */
    av_set_pts_info(st, 33, 1, 90000);
    st->last_IP_pts = AV_NOPTS_VALUE;
    for(i=0; i<MAX_REORDER_DELAY+1; i++)
        st->pts_buffer[i]= AV_NOPTS_VALUE;
    st->reference_dts = AV_NOPTS_VALUE;

    st->sample_aspect_ratio = (AVRational){0,1};

    s->streams[s->nb_streams++] = st;
    return st;
}

AVProgram *av_new_program(AVFormatContext *ac, int id)
{
    AVProgram *program=NULL;
    int i;

    av_dlog(ac, "new_program: id=0x%04x\n", id);

    for(i=0; i<ac->nb_programs; i++)
        if(ac->programs[i]->id == id)
            program = ac->programs[i];

    if(!program){
        program = av_mallocz(sizeof(AVProgram));
        if (!program)
            return NULL;
        dynarray_add(&ac->programs, &ac->nb_programs, program);
        program->discard = AVDISCARD_NONE;
    }
    program->id = id;

    return program;
}

AVChapter *ff_new_chapter(AVFormatContext *s, int id, AVRational time_base, int64_t start, int64_t end, const char *title)
{
    AVChapter *chapter = NULL;
    int i;

    for(i=0; i<s->nb_chapters; i++)
        if(s->chapters[i]->id == id)
            chapter = s->chapters[i];

    if(!chapter){
        chapter= av_mallocz(sizeof(AVChapter));
        if(!chapter)
            return NULL;
        dynarray_add(&s->chapters, &s->nb_chapters, chapter);
    }
    av_dict_set(&chapter->metadata, "title", title, 0);
    chapter->id    = id;
    chapter->time_base= time_base;
    chapter->start = start;
    chapter->end   = end;

    return chapter;
}

/************************************************************/
/* output media file */

#if FF_API_FORMAT_PARAMETERS
int av_set_parameters(AVFormatContext *s, AVFormatParameters *ap)
{
    if (s->oformat->priv_data_size > 0) {
        s->priv_data = av_mallocz(s->oformat->priv_data_size);
        if (!s->priv_data)
            return AVERROR(ENOMEM);
        if (s->oformat->priv_class) {
            *(const AVClass**)s->priv_data= s->oformat->priv_class;
            av_opt_set_defaults(s->priv_data);
        }
    } else
        s->priv_data = NULL;

    return 0;
}
#endif

int avformat_alloc_output_context2(AVFormatContext **avctx, AVOutputFormat *oformat,
                                   const char *format, const char *filename)
{
    AVFormatContext *s = avformat_alloc_context();
    int ret = 0;

    *avctx = NULL;
    if (!s)
        goto nomem;

    if (!oformat) {
        if (format) {
            oformat = av_guess_format(format, NULL, NULL);
            if (!oformat) {
                av_log(s, AV_LOG_ERROR, "Requested output format '%s' is not a suitable output format\n", format);
                ret = AVERROR(EINVAL);
                goto error;
            }
        } else {
            oformat = av_guess_format(NULL, filename, NULL);
            if (!oformat) {
                ret = AVERROR(EINVAL);
                av_log(s, AV_LOG_ERROR, "Unable to find a suitable output format for '%s'\n",
                       filename);
                goto error;
            }
        }
    }

    s->oformat = oformat;
    if (s->oformat->priv_data_size > 0) {
        s->priv_data = av_mallocz(s->oformat->priv_data_size);
        if (!s->priv_data)
            goto nomem;
        if (s->oformat->priv_class) {
            *(const AVClass**)s->priv_data= s->oformat->priv_class;
            av_opt_set_defaults(s->priv_data);
        }
    } else
        s->priv_data = NULL;

    if (filename)
        av_strlcpy(s->filename, filename, sizeof(s->filename));
    *avctx = s;
    return 0;
nomem:
    av_log(s, AV_LOG_ERROR, "Out of memory\n");
    ret = AVERROR(ENOMEM);
error:
    avformat_free_context(s);
    return ret;
}

#if FF_API_ALLOC_OUTPUT_CONTEXT
AVFormatContext *avformat_alloc_output_context(const char *format,
                                               AVOutputFormat *oformat, const char *filename)
{
    AVFormatContext *avctx;
    int ret = avformat_alloc_output_context2(&avctx, oformat, format, filename);
    return ret < 0 ? NULL : avctx;
}
#endif

static int validate_codec_tag(AVFormatContext *s, AVStream *st)
{
    const AVCodecTag *avctag;
    int n;
    enum CodecID id = CODEC_ID_NONE;
    unsigned int tag = 0;

    /**
     * Check that tag + id is in the table
     * If neither is in the table -> OK
     * If tag is in the table with another id -> FAIL
     * If id is in the table with another tag -> FAIL unless strict < normal
     */
    for (n = 0; s->oformat->codec_tag[n]; n++) {
        avctag = s->oformat->codec_tag[n];
        while (avctag->id != CODEC_ID_NONE) {
            if (ff_toupper4(avctag->tag) == ff_toupper4(st->codec->codec_tag)) {
                id = avctag->id;
                if (id == st->codec->codec_id)
                    return 1;
            }
            if (avctag->id == st->codec->codec_id)
                tag = avctag->tag;
            avctag++;
        }
    }
    if (id != CODEC_ID_NONE)
        return 0;
    if (tag && (st->codec->strict_std_compliance >= FF_COMPLIANCE_NORMAL))
        return 0;
    return 1;
}

#if FF_API_FORMAT_PARAMETERS
int av_write_header(AVFormatContext *s)
{
    return avformat_write_header(s, NULL);
}
#endif

int avformat_write_header(AVFormatContext *s, AVDictionary **options)
{
    int ret = 0, i;
    AVStream *st;
    AVDictionary *tmp = NULL;

    if (options)
        av_dict_copy(&tmp, *options, 0);
    if ((ret = av_opt_set_dict(s, &tmp)) < 0)
        goto fail;
    if (s->priv_data && s->oformat->priv_class && *(const AVClass**)s->priv_data==s->oformat->priv_class &&
        (ret = av_opt_set_dict(s->priv_data, &tmp)) < 0)
        goto fail;

    // some sanity checks
    if (s->nb_streams == 0 && !(s->oformat->flags & AVFMT_NOSTREAMS)) {
        av_log(s, AV_LOG_ERROR, "no streams\n");
        ret = AVERROR(EINVAL);
        goto fail;
    }

    for(i=0;i<s->nb_streams;i++) {
        st = s->streams[i];

        switch (st->codec->codec_type) {
        case AVMEDIA_TYPE_AUDIO:
            if(st->codec->sample_rate<=0){
                av_log(s, AV_LOG_ERROR, "sample rate not set\n");
                ret = AVERROR(EINVAL);
                goto fail;
            }
            if(!st->codec->block_align)
                st->codec->block_align = st->codec->channels *
                    av_get_bits_per_sample(st->codec->codec_id) >> 3;
            break;
        case AVMEDIA_TYPE_VIDEO:
            if(st->codec->time_base.num<=0 || st->codec->time_base.den<=0){ //FIXME audio too?
                av_log(s, AV_LOG_ERROR, "time base not set\n");
                ret = AVERROR(EINVAL);
                goto fail;
            }
            if((st->codec->width<=0 || st->codec->height<=0) && !(s->oformat->flags & AVFMT_NODIMENSIONS)){
                av_log(s, AV_LOG_ERROR, "dimensions not set\n");
                ret = AVERROR(EINVAL);
                goto fail;
            }
            if(av_cmp_q(st->sample_aspect_ratio, st->codec->sample_aspect_ratio)
               && FFABS(av_q2d(st->sample_aspect_ratio) - av_q2d(st->codec->sample_aspect_ratio)) > 0.004*av_q2d(st->sample_aspect_ratio)
            ){
                av_log(s, AV_LOG_ERROR, "Aspect ratio mismatch between encoder and muxer layer\n");
                ret = AVERROR(EINVAL);
                goto fail;
            }
            break;
        }

        if(s->oformat->codec_tag){
            if(st->codec->codec_tag && st->codec->codec_id == CODEC_ID_RAWVIDEO && av_codec_get_tag(s->oformat->codec_tag, st->codec->codec_id) == 0 && !validate_codec_tag(s, st)){
                //the current rawvideo encoding system ends up setting the wrong codec_tag for avi, we override it here
                st->codec->codec_tag= 0;
            }
            if(st->codec->codec_tag){
                if (!validate_codec_tag(s, st)) {
                    char tagbuf[32];
                    av_get_codec_tag_string(tagbuf, sizeof(tagbuf), st->codec->codec_tag);
                    av_log(s, AV_LOG_ERROR,
                           "Tag %s/0x%08x incompatible with output codec id '%d'\n",
                           tagbuf, st->codec->codec_tag, st->codec->codec_id);
                    ret = AVERROR_INVALIDDATA;
                    goto fail;
                }
            }else
                st->codec->codec_tag= av_codec_get_tag(s->oformat->codec_tag, st->codec->codec_id);
        }

        if(s->oformat->flags & AVFMT_GLOBALHEADER &&
            !(st->codec->flags & CODEC_FLAG_GLOBAL_HEADER))
          av_log(s, AV_LOG_WARNING, "Codec for stream %d does not use global headers but container format requires global headers\n", i);
    }

    if (!s->priv_data && s->oformat->priv_data_size > 0) {
        s->priv_data = av_mallocz(s->oformat->priv_data_size);
        if (!s->priv_data) {
            ret = AVERROR(ENOMEM);
            goto fail;
        }
        if (s->oformat->priv_class) {
            *(const AVClass**)s->priv_data= s->oformat->priv_class;
            av_opt_set_defaults(s->priv_data);
            if ((ret = av_opt_set_dict(s->priv_data, &tmp)) < 0)
                goto fail;
        }
    }

    /* set muxer identification string */
    if (s->nb_streams && !(s->streams[0]->codec->flags & CODEC_FLAG_BITEXACT)) {
        av_dict_set(&s->metadata, "encoder", LIBAVFORMAT_IDENT, 0);
    }

    if(s->oformat->write_header){
        ret = s->oformat->write_header(s);
        if (ret < 0)
            goto fail;
    }

    /* init PTS generation */
    for(i=0;i<s->nb_streams;i++) {
        int64_t den = AV_NOPTS_VALUE;
        st = s->streams[i];

        switch (st->codec->codec_type) {
        case AVMEDIA_TYPE_AUDIO:
            den = (int64_t)st->time_base.num * st->codec->sample_rate;
            break;
        case AVMEDIA_TYPE_VIDEO:
            den = (int64_t)st->time_base.num * st->codec->time_base.den;
            break;
        default:
            break;
        }
        if (den != AV_NOPTS_VALUE) {
            if (den <= 0) {
                ret = AVERROR_INVALIDDATA;
                goto fail;
            }
            frac_init(&st->pts, 0, 0, den);
        }
    }

    if (options) {
        av_dict_free(options);
        *options = tmp;
    }
    return 0;
fail:
    av_dict_free(&tmp);
    return ret;
}

//FIXME merge with compute_pkt_fields
static int compute_pkt_fields2(AVFormatContext *s, AVStream *st, AVPacket *pkt){
    int delay = FFMAX(st->codec->has_b_frames, !!st->codec->max_b_frames);
    int num, den, frame_size, i;

    av_dlog(s, "compute_pkt_fields2: pts:%"PRId64" dts:%"PRId64" cur_dts:%"PRId64" b:%d size:%d st:%d\n",
            pkt->pts, pkt->dts, st->cur_dts, delay, pkt->size, pkt->stream_index);

/*    if(pkt->pts == AV_NOPTS_VALUE && pkt->dts == AV_NOPTS_VALUE)
        return AVERROR(EINVAL);*/

    /* duration field */
    if (pkt->duration == 0) {
        compute_frame_duration(&num, &den, st, NULL, pkt);
        if (den && num) {
            pkt->duration = av_rescale(1, num * (int64_t)st->time_base.den * st->codec->ticks_per_frame, den * (int64_t)st->time_base.num);
        }
    }

    if(pkt->pts == AV_NOPTS_VALUE && pkt->dts != AV_NOPTS_VALUE && delay==0)
        pkt->pts= pkt->dts;

    //XXX/FIXME this is a temporary hack until all encoders output pts
    if((pkt->pts == 0 || pkt->pts == AV_NOPTS_VALUE) && pkt->dts == AV_NOPTS_VALUE && !delay){
        pkt->dts=
//        pkt->pts= st->cur_dts;
        pkt->pts= st->pts.val;
    }

    //calculate dts from pts
    if(pkt->pts != AV_NOPTS_VALUE && pkt->dts == AV_NOPTS_VALUE && delay <= MAX_REORDER_DELAY){
        st->pts_buffer[0]= pkt->pts;
        for(i=1; i<delay+1 && st->pts_buffer[i] == AV_NOPTS_VALUE; i++)
            st->pts_buffer[i]= pkt->pts + (i-delay-1) * pkt->duration;
        for(i=0; i<delay && st->pts_buffer[i] > st->pts_buffer[i+1]; i++)
            FFSWAP(int64_t, st->pts_buffer[i], st->pts_buffer[i+1]);

        pkt->dts= st->pts_buffer[0];
    }

    if(st->cur_dts && st->cur_dts != AV_NOPTS_VALUE && ((!(s->oformat->flags & AVFMT_TS_NONSTRICT) && st->cur_dts >= pkt->dts) || st->cur_dts > pkt->dts)){
        av_log(s, AV_LOG_ERROR,
               "Application provided invalid, non monotonically increasing dts to muxer in stream %d: %"PRId64" >= %"PRId64"\n",
               st->index, st->cur_dts, pkt->dts);
        return AVERROR(EINVAL);
    }
    if(pkt->dts != AV_NOPTS_VALUE && pkt->pts != AV_NOPTS_VALUE && pkt->pts < pkt->dts){
        av_log(s, AV_LOG_ERROR, "pts < dts in stream %d\n", st->index);
        return AVERROR(EINVAL);
    }

//    av_log(s, AV_LOG_DEBUG, "av_write_frame: pts2:%"PRId64" dts2:%"PRId64"\n", pkt->pts, pkt->dts);
    st->cur_dts= pkt->dts;
    st->pts.val= pkt->dts;

    /* update pts */
    switch (st->codec->codec_type) {
    case AVMEDIA_TYPE_AUDIO:
        frame_size = get_audio_frame_size(st->codec, pkt->size);

        /* HACK/FIXME, we skip the initial 0 size packets as they are most
           likely equal to the encoder delay, but it would be better if we
           had the real timestamps from the encoder */
        if (frame_size >= 0 && (pkt->size || st->pts.num!=st->pts.den>>1 || st->pts.val)) {
            frac_add(&st->pts, (int64_t)st->time_base.den * frame_size);
        }
        break;
    case AVMEDIA_TYPE_VIDEO:
        frac_add(&st->pts, (int64_t)st->time_base.den * st->codec->time_base.num);
        break;
    default:
        break;
    }
    return 0;
}

int av_write_frame(AVFormatContext *s, AVPacket *pkt)
{
    int ret = compute_pkt_fields2(s, s->streams[pkt->stream_index], pkt);

    if(ret<0 && !(s->oformat->flags & AVFMT_NOTIMESTAMPS))
        return ret;

    ret= s->oformat->write_packet(s, pkt);

    if (ret >= 0)
        s->streams[pkt->stream_index]->nb_frames++;
    return ret;
}

void ff_interleave_add_packet(AVFormatContext *s, AVPacket *pkt,
                              int (*compare)(AVFormatContext *, AVPacket *, AVPacket *))
{
    AVPacketList **next_point, *this_pktl;

    this_pktl = av_mallocz(sizeof(AVPacketList));
    this_pktl->pkt= *pkt;
    pkt->destruct= NULL;             // do not free original but only the copy
    av_dup_packet(&this_pktl->pkt);  // duplicate the packet if it uses non-alloced memory

    if(s->streams[pkt->stream_index]->last_in_packet_buffer){
        next_point = &(s->streams[pkt->stream_index]->last_in_packet_buffer->next);
    }else
        next_point = &s->packet_buffer;

    if(*next_point){
        if(compare(s, &s->packet_buffer_end->pkt, pkt)){
            while(!compare(s, &(*next_point)->pkt, pkt)){
                next_point= &(*next_point)->next;
            }
            goto next_non_null;
        }else{
            next_point = &(s->packet_buffer_end->next);
        }
    }
    assert(!*next_point);

    s->packet_buffer_end= this_pktl;
next_non_null:

    this_pktl->next= *next_point;

    s->streams[pkt->stream_index]->last_in_packet_buffer=
    *next_point= this_pktl;
}

static int ff_interleave_compare_dts(AVFormatContext *s, AVPacket *next, AVPacket *pkt)
{
    AVStream *st = s->streams[ pkt ->stream_index];
    AVStream *st2= s->streams[ next->stream_index];
    int comp = av_compare_ts(next->dts, st2->time_base, pkt->dts,
                             st->time_base);

    if (comp == 0)
        return pkt->stream_index < next->stream_index;
    return comp > 0;
}

int av_interleave_packet_per_dts(AVFormatContext *s, AVPacket *out, AVPacket *pkt, int flush){
    AVPacketList *pktl;
    int stream_count=0, noninterleaved_count=0;
    int64_t delta_dts_max = 0;
    int i;

    if(pkt){
        ff_interleave_add_packet(s, pkt, ff_interleave_compare_dts);
    }

    for(i=0; i < s->nb_streams; i++) {
        if (s->streams[i]->last_in_packet_buffer) {
            ++stream_count;
        } else if(s->streams[i]->codec->codec_type == AVMEDIA_TYPE_SUBTITLE) {
            ++noninterleaved_count;
        }
    }

    if (s->nb_streams == stream_count) {
        flush = 1;
    } else if (!flush){
        for(i=0; i < s->nb_streams; i++) {
            if (s->streams[i]->last_in_packet_buffer) {
                int64_t delta_dts =
                    av_rescale_q(s->streams[i]->last_in_packet_buffer->pkt.dts,
                                s->streams[i]->time_base,
                                AV_TIME_BASE_Q) -
                    av_rescale_q(s->packet_buffer->pkt.dts,
                                s->streams[s->packet_buffer->pkt.stream_index]->time_base,
                                AV_TIME_BASE_Q);
                delta_dts_max= FFMAX(delta_dts_max, delta_dts);
            }
        }
        if(s->nb_streams == stream_count+noninterleaved_count &&
           delta_dts_max > 20*AV_TIME_BASE) {
            av_log(s, AV_LOG_DEBUG, "flushing with %d noninterleaved\n", noninterleaved_count);
            flush = 1;
        }
    }
    if(stream_count && flush){
        pktl= s->packet_buffer;
        *out= pktl->pkt;

        s->packet_buffer= pktl->next;
        if(!s->packet_buffer)
            s->packet_buffer_end= NULL;

        if(s->streams[out->stream_index]->last_in_packet_buffer == pktl)
            s->streams[out->stream_index]->last_in_packet_buffer= NULL;
        av_freep(&pktl);
        return 1;
    }else{
        av_init_packet(out);
        return 0;
    }
}

/**
 * Interleave an AVPacket correctly so it can be muxed.
 * @param out the interleaved packet will be output here
 * @param in the input packet
 * @param flush 1 if no further packets are available as input and all
 *              remaining packets should be output
 * @return 1 if a packet was output, 0 if no packet could be output,
 *         < 0 if an error occurred
 */
static int interleave_packet(AVFormatContext *s, AVPacket *out, AVPacket *in, int flush){
    if(s->oformat->interleave_packet)
        return s->oformat->interleave_packet(s, out, in, flush);
    else
        return av_interleave_packet_per_dts(s, out, in, flush);
}

int av_interleaved_write_frame(AVFormatContext *s, AVPacket *pkt){
    AVStream *st= s->streams[ pkt->stream_index];
    int ret;

    //FIXME/XXX/HACK drop zero sized packets
    if(st->codec->codec_type == AVMEDIA_TYPE_AUDIO && pkt->size==0)
        return 0;

    av_dlog(s, "av_interleaved_write_frame size:%d dts:%"PRId64" pts:%"PRId64"\n",
            pkt->size, pkt->dts, pkt->pts);
    if((ret = compute_pkt_fields2(s, st, pkt)) < 0 && !(s->oformat->flags & AVFMT_NOTIMESTAMPS))
        return ret;

    if(pkt->dts == AV_NOPTS_VALUE && !(s->oformat->flags & AVFMT_NOTIMESTAMPS))
        return AVERROR(EINVAL);

    for(;;){
        AVPacket opkt;
        int ret= interleave_packet(s, &opkt, pkt, 0);
        if(ret<=0) //FIXME cleanup needed for ret<0 ?
            return ret;

        ret= s->oformat->write_packet(s, &opkt);
        if (ret >= 0)
            s->streams[opkt.stream_index]->nb_frames++;

        av_free_packet(&opkt);
        pkt= NULL;

        if(ret<0)
            return ret;
        if(s->pb && s->pb->error)
            return s->pb->error;
    }
}

int av_write_trailer(AVFormatContext *s)
{
    int ret, i;

    for(;;){
        AVPacket pkt;
        ret= interleave_packet(s, &pkt, NULL, 1);
        if(ret<0) //FIXME cleanup needed for ret<0 ?
            goto fail;
        if(!ret)
            break;

        ret= s->oformat->write_packet(s, &pkt);
        if (ret >= 0)
            s->streams[pkt.stream_index]->nb_frames++;

        av_free_packet(&pkt);

        if(ret<0)
            goto fail;
        if(s->pb && s->pb->error)
            goto fail;
    }

    if(s->oformat->write_trailer)
        ret = s->oformat->write_trailer(s);
fail:
    if(ret == 0)
       ret = s->pb ? s->pb->error : 0;
    for(i=0;i<s->nb_streams;i++) {
        av_freep(&s->streams[i]->priv_data);
        av_freep(&s->streams[i]->index_entries);
    }
    if (s->iformat && s->iformat->priv_class)
        av_opt_free(s->priv_data);
    av_freep(&s->priv_data);
    return ret;
}

int av_get_output_timestamp(struct AVFormatContext *s, int stream,
                            int64_t *dts, int64_t *wall)
{
    if (!s->oformat || !s->oformat->get_output_timestamp)
        return AVERROR(ENOSYS);
    s->oformat->get_output_timestamp(s, stream, dts, wall);
    return 0;
}

void ff_program_add_stream_index(AVFormatContext *ac, int progid, unsigned int idx)
{
    int i, j;
    AVProgram *program=NULL;
    void *tmp;

    if (idx >= ac->nb_streams) {
        av_log(ac, AV_LOG_ERROR, "stream index %d is not valid\n", idx);
        return;
    }

    for(i=0; i<ac->nb_programs; i++){
        if(ac->programs[i]->id != progid)
            continue;
        program = ac->programs[i];
        for(j=0; j<program->nb_stream_indexes; j++)
            if(program->stream_index[j] == idx)
                return;

        tmp = av_realloc(program->stream_index, sizeof(unsigned int)*(program->nb_stream_indexes+1));
        if(!tmp)
            return;
        program->stream_index = tmp;
        program->stream_index[program->nb_stream_indexes++] = idx;
        return;
    }
}

static void print_fps(double d, const char *postfix){
    uint64_t v= lrintf(d*100);
    if     (v% 100      ) av_log(NULL, AV_LOG_INFO, ", %3.2f %s", d, postfix);
    else if(v%(100*1000)) av_log(NULL, AV_LOG_INFO, ", %1.0f %s", d, postfix);
    else                  av_log(NULL, AV_LOG_INFO, ", %1.0fk %s", d/1000, postfix);
}

static void dump_metadata(void *ctx, AVDictionary *m, const char *indent)
{
    if(m && !(m->count == 1 && av_dict_get(m, "language", NULL, 0))){
        AVDictionaryEntry *tag=NULL;

        av_log(ctx, AV_LOG_INFO, "%sMetadata:\n", indent);
        while((tag=av_dict_get(m, "", tag, AV_DICT_IGNORE_SUFFIX))) {
            if(strcmp("language", tag->key)){
                char tmp[256];
                int i;
                av_strlcpy(tmp, tag->value, sizeof(tmp));
                for(i=0; i<strlen(tmp); i++) if(tmp[i]==0xd) tmp[i]=' ';
                av_log(ctx, AV_LOG_INFO, "%s  %-16s: %s\n", indent, tag->key, tmp);
            }
        }
    }
}

/* "user interface" functions */
static void dump_stream_format(AVFormatContext *ic, int i, int index, int is_output)
{
    char buf[256];
    int flags = (is_output ? ic->oformat->flags : ic->iformat->flags);
    AVStream *st = ic->streams[i];
    int g = av_gcd(st->time_base.num, st->time_base.den);
    AVDictionaryEntry *lang = av_dict_get(st->metadata, "language", NULL, 0);
    avcodec_string(buf, sizeof(buf), st->codec, is_output);
    av_log(NULL, AV_LOG_INFO, "    Stream #%d:%d", index, i);
    /* the pid is an important information, so we display it */
    /* XXX: add a generic system */
    if (flags & AVFMT_SHOW_IDS)
        av_log(NULL, AV_LOG_INFO, "[0x%x]", st->id);
    if (lang)
        av_log(NULL, AV_LOG_INFO, "(%s)", lang->value);
    av_log(NULL, AV_LOG_DEBUG, ", %d, %d/%d", st->codec_info_nb_frames, st->time_base.num/g, st->time_base.den/g);
    av_log(NULL, AV_LOG_INFO, ": %s", buf);
    if (st->sample_aspect_ratio.num && // default
        av_cmp_q(st->sample_aspect_ratio, st->codec->sample_aspect_ratio)) {
        AVRational display_aspect_ratio;
        av_reduce(&display_aspect_ratio.num, &display_aspect_ratio.den,
                  st->codec->width*st->sample_aspect_ratio.num,
                  st->codec->height*st->sample_aspect_ratio.den,
                  1024*1024);
        av_log(NULL, AV_LOG_INFO, ", SAR %d:%d DAR %d:%d",
                 st->sample_aspect_ratio.num, st->sample_aspect_ratio.den,
                 display_aspect_ratio.num, display_aspect_ratio.den);
    }
    if(st->codec->codec_type == AVMEDIA_TYPE_VIDEO){
        if(st->avg_frame_rate.den && st->avg_frame_rate.num)
            print_fps(av_q2d(st->avg_frame_rate), "fps");
        if(st->r_frame_rate.den && st->r_frame_rate.num)
            print_fps(av_q2d(st->r_frame_rate), "tbr");
        if(st->time_base.den && st->time_base.num)
            print_fps(1/av_q2d(st->time_base), "tbn");
        if(st->codec->time_base.den && st->codec->time_base.num)
            print_fps(1/av_q2d(st->codec->time_base), "tbc");
    }
    if (st->disposition & AV_DISPOSITION_DEFAULT)
        av_log(NULL, AV_LOG_INFO, " (default)");
    if (st->disposition & AV_DISPOSITION_DUB)
        av_log(NULL, AV_LOG_INFO, " (dub)");
    if (st->disposition & AV_DISPOSITION_ORIGINAL)
        av_log(NULL, AV_LOG_INFO, " (original)");
    if (st->disposition & AV_DISPOSITION_COMMENT)
        av_log(NULL, AV_LOG_INFO, " (comment)");
    if (st->disposition & AV_DISPOSITION_LYRICS)
        av_log(NULL, AV_LOG_INFO, " (lyrics)");
    if (st->disposition & AV_DISPOSITION_KARAOKE)
        av_log(NULL, AV_LOG_INFO, " (karaoke)");
    if (st->disposition & AV_DISPOSITION_FORCED)
        av_log(NULL, AV_LOG_INFO, " (forced)");
    if (st->disposition & AV_DISPOSITION_HEARING_IMPAIRED)
        av_log(NULL, AV_LOG_INFO, " (hearing impaired)");
    if (st->disposition & AV_DISPOSITION_VISUAL_IMPAIRED)
        av_log(NULL, AV_LOG_INFO, " (visual impaired)");
    if (st->disposition & AV_DISPOSITION_CLEAN_EFFECTS)
        av_log(NULL, AV_LOG_INFO, " (clean effects)");
    av_log(NULL, AV_LOG_INFO, "\n");
    dump_metadata(NULL, st->metadata, "    ");
}

#if FF_API_DUMP_FORMAT
void dump_format(AVFormatContext *ic,
                 int index,
                 const char *url,
                 int is_output)
{
    av_dump_format(ic, index, url, is_output);
}
#endif

void av_dump_format(AVFormatContext *ic,
                    int index,
                    const char *url,
                    int is_output)
{
    int i;
    uint8_t *printed = ic->nb_streams ? av_mallocz(ic->nb_streams) : NULL;
    if (ic->nb_streams && !printed)
        return;

    av_log(NULL, AV_LOG_INFO, "%s #%d, %s, %s '%s':\n",
            is_output ? "Output" : "Input",
            index,
            is_output ? ic->oformat->name : ic->iformat->name,
            is_output ? "to" : "from", url);
    dump_metadata(NULL, ic->metadata, "  ");
    if (!is_output) {
        av_log(NULL, AV_LOG_INFO, "  Duration: ");
        if (ic->duration != AV_NOPTS_VALUE) {
            int hours, mins, secs, us;
            secs = ic->duration / AV_TIME_BASE;
            us = ic->duration % AV_TIME_BASE;
            mins = secs / 60;
            secs %= 60;
            hours = mins / 60;
            mins %= 60;
            av_log(NULL, AV_LOG_INFO, "%02d:%02d:%02d.%02d", hours, mins, secs,
                   (100 * us) / AV_TIME_BASE);
        } else {
            av_log(NULL, AV_LOG_INFO, "N/A");
        }
        if (ic->start_time != AV_NOPTS_VALUE) {
            int secs, us;
            av_log(NULL, AV_LOG_INFO, ", start: ");
            secs = ic->start_time / AV_TIME_BASE;
            us = abs(ic->start_time % AV_TIME_BASE);
            av_log(NULL, AV_LOG_INFO, "%d.%06d",
                   secs, (int)av_rescale(us, 1000000, AV_TIME_BASE));
        }
        av_log(NULL, AV_LOG_INFO, ", bitrate: ");
        if (ic->bit_rate) {
            av_log(NULL, AV_LOG_INFO,"%d kb/s", ic->bit_rate / 1000);
        } else {
            av_log(NULL, AV_LOG_INFO, "N/A");
        }
        av_log(NULL, AV_LOG_INFO, "\n");
    }
    for (i = 0; i < ic->nb_chapters; i++) {
        AVChapter *ch = ic->chapters[i];
        av_log(NULL, AV_LOG_INFO, "    Chapter #%d.%d: ", index, i);
        av_log(NULL, AV_LOG_INFO, "start %f, ", ch->start * av_q2d(ch->time_base));
        av_log(NULL, AV_LOG_INFO, "end %f\n",   ch->end   * av_q2d(ch->time_base));

        dump_metadata(NULL, ch->metadata, "    ");
    }
    if(ic->nb_programs) {
        int j, k, total = 0;
        for(j=0; j<ic->nb_programs; j++) {
            AVDictionaryEntry *name = av_dict_get(ic->programs[j]->metadata,
                                                  "name", NULL, 0);
            av_log(NULL, AV_LOG_INFO, "  Program %d %s\n", ic->programs[j]->id,
                   name ? name->value : "");
            dump_metadata(NULL, ic->programs[j]->metadata, "    ");
            for(k=0; k<ic->programs[j]->nb_stream_indexes; k++) {
                dump_stream_format(ic, ic->programs[j]->stream_index[k], index, is_output);
                printed[ic->programs[j]->stream_index[k]] = 1;
            }
            total += ic->programs[j]->nb_stream_indexes;
        }
        if (total < ic->nb_streams)
            av_log(NULL, AV_LOG_INFO, "  No Program\n");
    }
    for(i=0;i<ic->nb_streams;i++)
        if (!printed[i])
            dump_stream_format(ic, i, index, is_output);

    av_free(printed);
}

int64_t av_gettime(void)
{
    struct timeval tv;
    gettimeofday(&tv,NULL);
    return (int64_t)tv.tv_sec * 1000000 + tv.tv_usec;
}

uint64_t ff_ntp_time(void)
{
  return (av_gettime() / 1000) * 1000 + NTP_OFFSET_US;
}

#if FF_API_PARSE_DATE
#include "libavutil/parseutils.h"

int64_t parse_date(const char *timestr, int duration)
{
    int64_t timeval;
    av_parse_time(&timeval, timestr, duration);
    return timeval;
}
#endif

#if FF_API_FIND_INFO_TAG
#include "libavutil/parseutils.h"

int find_info_tag(char *arg, int arg_size, const char *tag1, const char *info)
{
    return av_find_info_tag(arg, arg_size, tag1, info);
}
#endif

int av_get_frame_filename(char *buf, int buf_size,
                          const char *path, int number)
{
    const char *p;
    char *q, buf1[20], c;
    int nd, len, percentd_found;

    q = buf;
    p = path;
    percentd_found = 0;
    for(;;) {
        c = *p++;
        if (c == '\0')
            break;
        if (c == '%') {
            do {
                nd = 0;
                while (isdigit(*p)) {
                    nd = nd * 10 + *p++ - '0';
                }
                c = *p++;
            } while (isdigit(c));

            switch(c) {
            case '%':
                goto addchar;
            case 'd':
                if (percentd_found)
                    goto fail;
                percentd_found = 1;
                snprintf(buf1, sizeof(buf1), "%0*d", nd, number);
                len = strlen(buf1);
                if ((q - buf + len) > buf_size - 1)
                    goto fail;
                memcpy(q, buf1, len);
                q += len;
                break;
            default:
                goto fail;
            }
        } else {
        addchar:
            if ((q - buf) < buf_size - 1)
                *q++ = c;
        }
    }
    if (!percentd_found)
        goto fail;
    *q = '\0';
    return 0;
 fail:
    *q = '\0';
    return -1;
}

static void hex_dump_internal(void *avcl, FILE *f, int level, uint8_t *buf, int size)
{
    int len, i, j, c;
#undef fprintf
#define PRINT(...) do { if (!f) av_log(avcl, level, __VA_ARGS__); else fprintf(f, __VA_ARGS__); } while(0)

    for(i=0;i<size;i+=16) {
        len = size - i;
        if (len > 16)
            len = 16;
        PRINT("%08x ", i);
        for(j=0;j<16;j++) {
            if (j < len)
                PRINT(" %02x", buf[i+j]);
            else
                PRINT("   ");
        }
        PRINT(" ");
        for(j=0;j<len;j++) {
            c = buf[i+j];
            if (c < ' ' || c > '~')
                c = '.';
            PRINT("%c", c);
        }
        PRINT("\n");
    }
#undef PRINT
}

void av_hex_dump(FILE *f, uint8_t *buf, int size)
{
    hex_dump_internal(NULL, f, 0, buf, size);
}

void av_hex_dump_log(void *avcl, int level, uint8_t *buf, int size)
{
    hex_dump_internal(avcl, NULL, level, buf, size);
}

static void pkt_dump_internal(void *avcl, FILE *f, int level, AVPacket *pkt, int dump_payload, AVRational time_base)
{
#undef fprintf
#define PRINT(...) do { if (!f) av_log(avcl, level, __VA_ARGS__); else fprintf(f, __VA_ARGS__); } while(0)
    PRINT("stream #%d:\n", pkt->stream_index);
    PRINT("  keyframe=%d\n", ((pkt->flags & AV_PKT_FLAG_KEY) != 0));
    PRINT("  duration=%0.3f\n", pkt->duration * av_q2d(time_base));
    /* DTS is _always_ valid after av_read_frame() */
    PRINT("  dts=");
    if (pkt->dts == AV_NOPTS_VALUE)
        PRINT("N/A");
    else
        PRINT("%0.3f", pkt->dts * av_q2d(time_base));
    /* PTS may not be known if B-frames are present. */
    PRINT("  pts=");
    if (pkt->pts == AV_NOPTS_VALUE)
        PRINT("N/A");
    else
        PRINT("%0.3f", pkt->pts * av_q2d(time_base));
    PRINT("\n");
    PRINT("  size=%d\n", pkt->size);
#undef PRINT
    if (dump_payload)
        av_hex_dump(f, pkt->data, pkt->size);
}

#if FF_API_PKT_DUMP
void av_pkt_dump(FILE *f, AVPacket *pkt, int dump_payload)
{
    AVRational tb = { 1, AV_TIME_BASE };
    pkt_dump_internal(NULL, f, 0, pkt, dump_payload, tb);
}
#endif

void av_pkt_dump2(FILE *f, AVPacket *pkt, int dump_payload, AVStream *st)
{
    pkt_dump_internal(NULL, f, 0, pkt, dump_payload, st->time_base);
}

#if FF_API_PKT_DUMP
void av_pkt_dump_log(void *avcl, int level, AVPacket *pkt, int dump_payload)
{
    AVRational tb = { 1, AV_TIME_BASE };
    pkt_dump_internal(avcl, NULL, level, pkt, dump_payload, tb);
}
#endif

void av_pkt_dump_log2(void *avcl, int level, AVPacket *pkt, int dump_payload,
                      AVStream *st)
{
    pkt_dump_internal(avcl, NULL, level, pkt, dump_payload, st->time_base);
}

void av_url_split(char *proto, int proto_size,
                  char *authorization, int authorization_size,
                  char *hostname, int hostname_size,
                  int *port_ptr,
                  char *path, int path_size,
                  const char *url)
{
    const char *p, *ls, *at, *col, *brk;

    if (port_ptr)               *port_ptr = -1;
    if (proto_size > 0)         proto[0] = 0;
    if (authorization_size > 0) authorization[0] = 0;
    if (hostname_size > 0)      hostname[0] = 0;
    if (path_size > 0)          path[0] = 0;

    /* parse protocol */
    if ((p = strchr(url, ':'))) {
        av_strlcpy(proto, url, FFMIN(proto_size, p + 1 - url));
        p++; /* skip ':' */
        if (*p == '/') p++;
        if (*p == '/') p++;
    } else {
        /* no protocol means plain filename */
        av_strlcpy(path, url, path_size);
        return;
    }

    /* separate path from hostname */
    ls = strchr(p, '/');
    if(!ls)
        ls = strchr(p, '?');
    if(ls)
        av_strlcpy(path, ls, path_size);
    else
        ls = &p[strlen(p)]; // XXX

    /* the rest is hostname, use that to parse auth/port */
    if (ls != p) {
        /* authorization (user[:pass]@hostname) */
        if ((at = strchr(p, '@')) && at < ls) {
            av_strlcpy(authorization, p,
                       FFMIN(authorization_size, at + 1 - p));
            p = at + 1; /* skip '@' */
        }

        if (*p == '[' && (brk = strchr(p, ']')) && brk < ls) {
            /* [host]:port */
            av_strlcpy(hostname, p + 1,
                       FFMIN(hostname_size, brk - p));
            if (brk[1] == ':' && port_ptr)
                *port_ptr = atoi(brk + 2);
        } else if ((col = strchr(p, ':')) && col < ls) {
            av_strlcpy(hostname, p,
                       FFMIN(col + 1 - p, hostname_size));
            if (port_ptr) *port_ptr = atoi(col + 1);
        } else
            av_strlcpy(hostname, p,
                       FFMIN(ls + 1 - p, hostname_size));
    }
}

char *ff_data_to_hex(char *buff, const uint8_t *src, int s, int lowercase)
{
    int i;
    static const char hex_table_uc[16] = { '0', '1', '2', '3',
                                           '4', '5', '6', '7',
                                           '8', '9', 'A', 'B',
                                           'C', 'D', 'E', 'F' };
    static const char hex_table_lc[16] = { '0', '1', '2', '3',
                                           '4', '5', '6', '7',
                                           '8', '9', 'a', 'b',
                                           'c', 'd', 'e', 'f' };
    const char *hex_table = lowercase ? hex_table_lc : hex_table_uc;

    for(i = 0; i < s; i++) {
        buff[i * 2]     = hex_table[src[i] >> 4];
        buff[i * 2 + 1] = hex_table[src[i] & 0xF];
    }

    return buff;
}

int ff_hex_to_data(uint8_t *data, const char *p)
{
    int c, len, v;

    len = 0;
    v = 1;
    for (;;) {
        p += strspn(p, SPACE_CHARS);
        if (*p == '\0')
            break;
        c = toupper((unsigned char) *p++);
        if (c >= '0' && c <= '9')
            c = c - '0';
        else if (c >= 'A' && c <= 'F')
            c = c - 'A' + 10;
        else
            break;
        v = (v << 4) | c;
        if (v & 0x100) {
            if (data)
                data[len] = v;
            len++;
            v = 1;
        }
    }
    return len;
}

void av_set_pts_info(AVStream *s, int pts_wrap_bits,
                     unsigned int pts_num, unsigned int pts_den)
{
    AVRational new_tb;
    if(av_reduce(&new_tb.num, &new_tb.den, pts_num, pts_den, INT_MAX)){
        if(new_tb.num != pts_num)
            av_log(NULL, AV_LOG_DEBUG, "st:%d removing common factor %d from timebase\n", s->index, pts_num/new_tb.num);
    }else
        av_log(NULL, AV_LOG_WARNING, "st:%d has too large timebase, reducing\n", s->index);

    if(new_tb.num <= 0 || new_tb.den <= 0) {
        av_log(NULL, AV_LOG_ERROR, "Ignoring attempt to set invalid timebase for st:%d\n", s->index);
        return;
    }
    s->time_base = new_tb;
    s->pts_wrap_bits = pts_wrap_bits;
}

int ff_url_join(char *str, int size, const char *proto,
                const char *authorization, const char *hostname,
                int port, const char *fmt, ...)
{
#if CONFIG_NETWORK
    struct addrinfo hints, *ai;
#endif

    str[0] = '\0';
    if (proto)
        av_strlcatf(str, size, "%s://", proto);
    if (authorization && authorization[0])
        av_strlcatf(str, size, "%s@", authorization);
#if CONFIG_NETWORK && defined(AF_INET6)
    /* Determine if hostname is a numerical IPv6 address,
     * properly escape it within [] in that case. */
    memset(&hints, 0, sizeof(hints));
    hints.ai_flags = AI_NUMERICHOST;
    if (!getaddrinfo(hostname, NULL, &hints, &ai)) {
        if (ai->ai_family == AF_INET6) {
            av_strlcat(str, "[", size);
            av_strlcat(str, hostname, size);
            av_strlcat(str, "]", size);
        } else {
            av_strlcat(str, hostname, size);
        }
        freeaddrinfo(ai);
    } else
#endif
        /* Not an IPv6 address, just output the plain string. */
        av_strlcat(str, hostname, size);

    if (port >= 0)
        av_strlcatf(str, size, ":%d", port);
    if (fmt) {
        va_list vl;
        int len = strlen(str);

        va_start(vl, fmt);
        vsnprintf(str + len, size > len ? size - len : 0, fmt, vl);
        va_end(vl);
    }
    return strlen(str);
}

int ff_write_chained(AVFormatContext *dst, int dst_stream, AVPacket *pkt,
                     AVFormatContext *src)
{
    AVPacket local_pkt;

    local_pkt = *pkt;
    local_pkt.stream_index = dst_stream;
    if (pkt->pts != AV_NOPTS_VALUE)
        local_pkt.pts = av_rescale_q(pkt->pts,
                                     src->streams[pkt->stream_index]->time_base,
                                     dst->streams[dst_stream]->time_base);
    if (pkt->dts != AV_NOPTS_VALUE)
        local_pkt.dts = av_rescale_q(pkt->dts,
                                     src->streams[pkt->stream_index]->time_base,
                                     dst->streams[dst_stream]->time_base);
    return av_write_frame(dst, &local_pkt);
}

void ff_parse_key_value(const char *str, ff_parse_key_val_cb callback_get_buf,
                        void *context)
{
    const char *ptr = str;

    /* Parse key=value pairs. */
    for (;;) {
        const char *key;
        char *dest = NULL, *dest_end;
        int key_len, dest_len = 0;

        /* Skip whitespace and potential commas. */
        while (*ptr && (isspace(*ptr) || *ptr == ','))
            ptr++;
        if (!*ptr)
            break;

        key = ptr;

        if (!(ptr = strchr(key, '=')))
            break;
        ptr++;
        key_len = ptr - key;

        callback_get_buf(context, key, key_len, &dest, &dest_len);
        dest_end = dest + dest_len - 1;

        if (*ptr == '\"') {
            ptr++;
            while (*ptr && *ptr != '\"') {
                if (*ptr == '\\') {
                    if (!ptr[1])
                        break;
                    if (dest && dest < dest_end)
                        *dest++ = ptr[1];
                    ptr += 2;
                } else {
                    if (dest && dest < dest_end)
                        *dest++ = *ptr;
                    ptr++;
                }
            }
            if (*ptr == '\"')
                ptr++;
        } else {
            for (; *ptr && !(isspace(*ptr) || *ptr == ','); ptr++)
                if (dest && dest < dest_end)
                    *dest++ = *ptr;
        }
        if (dest)
            *dest = 0;
    }
}

int ff_find_stream_index(AVFormatContext *s, int id)
{
    int i;
    for (i = 0; i < s->nb_streams; i++) {
        if (s->streams[i]->id == id)
            return i;
    }
    return -1;
}

void ff_make_absolute_url(char *buf, int size, const char *base,
                          const char *rel)
{
    char *sep;
    /* Absolute path, relative to the current server */
    if (base && strstr(base, "://") && rel[0] == '/') {
        if (base != buf)
            av_strlcpy(buf, base, size);
        sep = strstr(buf, "://");
        if (sep) {
            sep += 3;
            sep = strchr(sep, '/');
            if (sep)
                *sep = '\0';
        }
        av_strlcat(buf, rel, size);
        return;
    }
    /* If rel actually is an absolute url, just copy it */
    if (!base || strstr(rel, "://") || rel[0] == '/') {
        av_strlcpy(buf, rel, size);
        return;
    }
    if (base != buf)
        av_strlcpy(buf, base, size);
    /* Remove the file name from the base url */
    sep = strrchr(buf, '/');
    if (sep)
        sep[1] = '\0';
    else
        buf[0] = '\0';
    while (av_strstart(rel, "../", NULL) && sep) {
        /* Remove the path delimiter at the end */
        sep[0] = '\0';
        sep = strrchr(buf, '/');
        /* If the next directory name to pop off is "..", break here */
        if (!strcmp(sep ? &sep[1] : buf, "..")) {
            /* Readd the slash we just removed */
            av_strlcat(buf, "/", size);
            break;
        }
        /* Cut off the directory name */
        if (sep)
            sep[1] = '\0';
        else
            buf[0] = '\0';
        rel += 3;
    }
    av_strlcat(buf, rel, size);
}

int64_t ff_iso8601_to_unix_time(const char *datestr)
{
#if HAVE_STRPTIME
    struct tm time = {0};
    strptime(datestr, "%Y - %m - %dT%T", &time);
    return mktime(&time);
#else
    av_log(NULL, AV_LOG_WARNING, "strptime() unavailable on this system, cannot convert "
                                 "the date string.\n");
    return 0;
#endif
}

int avformat_query_codec(AVOutputFormat *ofmt, enum CodecID codec_id, int std_compliance)
{
    if (ofmt) {
        if (ofmt->query_codec)
            return ofmt->query_codec(codec_id, std_compliance);
        else if (ofmt->codec_tag)
            return !!av_codec_get_tag(ofmt->codec_tag, codec_id);
        else if (codec_id == ofmt->video_codec || codec_id == ofmt->audio_codec ||
                 codec_id == ofmt->subtitle_codec)
            return 1;
    }
    return AVERROR_PATCHWELCOME;
}<|MERGE_RESOLUTION|>--- conflicted
+++ resolved
@@ -1901,13 +1901,8 @@
  */
 static void update_stream_timings(AVFormatContext *ic)
 {
-<<<<<<< HEAD
     int64_t start_time, start_time1, start_time_text, end_time, end_time1;
-    int64_t duration, duration1;
-=======
-    int64_t start_time, start_time1, end_time, end_time1;
     int64_t duration, duration1, filesize;
->>>>>>> 3ec34462
     int i;
     AVStream *st;
 
@@ -1949,12 +1944,8 @@
     }
     if (duration != INT64_MIN && ic->duration == AV_NOPTS_VALUE) {
         ic->duration = duration;
-<<<<<<< HEAD
-    }
-        if (ic->file_size > 0 && ic->duration != AV_NOPTS_VALUE) {
-=======
-        if (ic->pb && (filesize = avio_size(ic->pb)) > 0) {
->>>>>>> 3ec34462
+    }
+        if (ic->pb && (filesize = avio_size(ic->pb)) > 0 && ic->duration != AV_NOPTS_VALUE) {
             /* compute the bitrate */
             ic->bit_rate = (double)filesize * 8.0 * AV_TIME_BASE /
                 (double)ic->duration;
