--- conflicted
+++ resolved
@@ -61,14 +61,10 @@
     case AV_PIX_FMT_GRAY8:
         colorspace = " Cmono";
         break;
-<<<<<<< HEAD
-    case PIX_FMT_GRAY16:
+    case AV_PIX_FMT_GRAY16:
         colorspace = " Cmono16";
         break;
-    case PIX_FMT_YUV411P:
-=======
     case AV_PIX_FMT_YUV411P:
->>>>>>> 716d413c
         colorspace = " C411 XYSCSS=411";
         break;
     case AV_PIX_FMT_YUV420P:
@@ -84,31 +80,31 @@
     case AV_PIX_FMT_YUV444P:
         colorspace = " C444 XYSCSS=444";
         break;
-    case PIX_FMT_YUV420P9:
+    case AV_PIX_FMT_YUV420P9:
         colorspace = " C420p9 XYSCSS=420P9";
         break;
-    case PIX_FMT_YUV422P9:
+    case AV_PIX_FMT_YUV422P9:
         colorspace = " C422p9 XYSCSS=422P9";
         break;
-    case PIX_FMT_YUV444P9:
+    case AV_PIX_FMT_YUV444P9:
         colorspace = " C444p9 XYSCSS=444P9";
         break;
-    case PIX_FMT_YUV420P10:
+    case AV_PIX_FMT_YUV420P10:
         colorspace = " C420p10 XYSCSS=420P10";
         break;
-    case PIX_FMT_YUV422P10:
+    case AV_PIX_FMT_YUV422P10:
         colorspace = " C422p10 XYSCSS=422P10";
         break;
-    case PIX_FMT_YUV444P10:
+    case AV_PIX_FMT_YUV444P10:
         colorspace = " C444p10 XYSCSS=444P10";
         break;
-    case PIX_FMT_YUV420P16:
+    case AV_PIX_FMT_YUV420P16:
         colorspace = " C420p16 XYSCSS=420P16";
         break;
-    case PIX_FMT_YUV422P16:
+    case AV_PIX_FMT_YUV422P16:
         colorspace = " C422p16 XYSCSS=422P16";
         break;
-    case PIX_FMT_YUV444P16:
+    case AV_PIX_FMT_YUV444P16:
         colorspace = " C444p16 XYSCSS=444P16";
         break;
     }
@@ -159,22 +155,22 @@
     ptr = picture->data[0];
 
     switch (st->codec->pix_fmt) {
-    case PIX_FMT_GRAY8:
-    case PIX_FMT_YUV411P:
-    case PIX_FMT_YUV420P:
-    case PIX_FMT_YUV422P:
-    case PIX_FMT_YUV444P:
-        break;
-    case PIX_FMT_GRAY16:
-    case PIX_FMT_YUV420P9:
-    case PIX_FMT_YUV422P9:
-    case PIX_FMT_YUV444P9:
-    case PIX_FMT_YUV420P10:
-    case PIX_FMT_YUV422P10:
-    case PIX_FMT_YUV444P10:
-    case PIX_FMT_YUV420P16:
-    case PIX_FMT_YUV422P16:
-    case PIX_FMT_YUV444P16:
+    case AV_PIX_FMT_GRAY8:
+    case AV_PIX_FMT_YUV411P:
+    case AV_PIX_FMT_YUV420P:
+    case AV_PIX_FMT_YUV422P:
+    case AV_PIX_FMT_YUV444P:
+        break;
+    case AV_PIX_FMT_GRAY16:
+    case AV_PIX_FMT_YUV420P9:
+    case AV_PIX_FMT_YUV422P9:
+    case AV_PIX_FMT_YUV444P9:
+    case AV_PIX_FMT_YUV420P10:
+    case AV_PIX_FMT_YUV422P10:
+    case AV_PIX_FMT_YUV444P10:
+    case AV_PIX_FMT_YUV420P16:
+    case AV_PIX_FMT_YUV422P16:
+    case AV_PIX_FMT_YUV444P16:
         width *= 2;
         break;
     default:
@@ -188,12 +184,8 @@
         ptr += picture->linesize[0];
     }
 
-<<<<<<< HEAD
-    if (st->codec->pix_fmt != PIX_FMT_GRAY8 &&
-        st->codec->pix_fmt != PIX_FMT_GRAY16) {
-=======
-    if (st->codec->pix_fmt != AV_PIX_FMT_GRAY8) {
->>>>>>> 716d413c
+    if (st->codec->pix_fmt != AV_PIX_FMT_GRAY8 &&
+        st->codec->pix_fmt != AV_PIX_FMT_GRAY16) {
         // Adjust for smaller Cb and Cr planes
         avcodec_get_chroma_sub_sample(st->codec->pix_fmt, &h_chroma_shift,
                                       &v_chroma_shift);
@@ -223,7 +215,6 @@
     if (s->nb_streams != 1)
         return AVERROR(EIO);
 
-<<<<<<< HEAD
     if (s->streams[0]->codec->codec_id != AV_CODEC_ID_RAWVIDEO) {
         av_log(s, AV_LOG_ERROR,
                "A non-rawvideo stream was selected, but yuv4mpeg only handles rawvideo streams\n");
@@ -231,25 +222,25 @@
     }
 
     switch (s->streams[0]->codec->pix_fmt) {
-    case PIX_FMT_YUV411P:
+    case AV_PIX_FMT_YUV411P:
         av_log(s, AV_LOG_WARNING, "Warning: generating rarely used 4:1:1 YUV "
                "stream, some mjpegtools might not work.\n");
         break;
-    case PIX_FMT_GRAY8:
-    case PIX_FMT_GRAY16:
-    case PIX_FMT_YUV420P:
-    case PIX_FMT_YUV422P:
-    case PIX_FMT_YUV444P:
-        break;
-    case PIX_FMT_YUV420P9:
-    case PIX_FMT_YUV422P9:
-    case PIX_FMT_YUV444P9:
-    case PIX_FMT_YUV420P10:
-    case PIX_FMT_YUV422P10:
-    case PIX_FMT_YUV444P10:
-    case PIX_FMT_YUV420P16:
-    case PIX_FMT_YUV422P16:
-    case PIX_FMT_YUV444P16:
+    case AV_PIX_FMT_GRAY8:
+    case AV_PIX_FMT_GRAY16:
+    case AV_PIX_FMT_YUV420P:
+    case AV_PIX_FMT_YUV422P:
+    case AV_PIX_FMT_YUV444P:
+        break;
+    case AV_PIX_FMT_YUV420P9:
+    case AV_PIX_FMT_YUV422P9:
+    case AV_PIX_FMT_YUV444P9:
+    case AV_PIX_FMT_YUV420P10:
+    case AV_PIX_FMT_YUV422P10:
+    case AV_PIX_FMT_YUV444P10:
+    case AV_PIX_FMT_YUV420P16:
+    case AV_PIX_FMT_YUV422P16:
+    case AV_PIX_FMT_YUV444P16:
         if (s->streams[0]->codec->strict_std_compliance >= FF_COMPLIANCE_NORMAL) {
             av_log(s, AV_LOG_ERROR, "'%s' is not a official yuv4mpegpipe pixel format. "
                    "Use '-strict -1' to encode to this pixel format.\n",
@@ -266,17 +257,6 @@
                "yuv444p10, yuv422p10, yuv420p10, "
                "yuv444p16, yuv422p16, yuv420p16 "
                "and gray16 pixel formats. "
-=======
-    if (s->streams[0]->codec->pix_fmt == AV_PIX_FMT_YUV411P) {
-        av_log(s, AV_LOG_ERROR, "Warning: generating rarely used 4:1:1 YUV "
-               "stream, some mjpegtools might not work.\n");
-    } else if ((s->streams[0]->codec->pix_fmt != AV_PIX_FMT_YUV420P) &&
-               (s->streams[0]->codec->pix_fmt != AV_PIX_FMT_YUV422P) &&
-               (s->streams[0]->codec->pix_fmt != AV_PIX_FMT_GRAY8)   &&
-               (s->streams[0]->codec->pix_fmt != AV_PIX_FMT_YUV444P)) {
-        av_log(s, AV_LOG_ERROR, "ERROR: yuv4mpeg only handles yuv444p, "
-               "yuv422p, yuv420p, yuv411p and gray pixel formats. "
->>>>>>> 716d413c
                "Use -pix_fmt to select one.\n");
         return AVERROR(EIO);
     }
@@ -357,55 +337,40 @@
                 pix_fmt = AV_PIX_FMT_YUV420P;
                 chroma_sample_location = AVCHROMA_LOC_TOPLEFT;
             } else if (strncmp("420p16", tokstart, 6) == 0) {
-                pix_fmt = PIX_FMT_YUV420P16;
+                pix_fmt = AV_PIX_FMT_YUV420P16;
             } else if (strncmp("422p16", tokstart, 6) == 0) {
-                pix_fmt = PIX_FMT_YUV422P16;
+                pix_fmt = AV_PIX_FMT_YUV422P16;
             } else if (strncmp("444p16", tokstart, 6) == 0) {
-                pix_fmt = PIX_FMT_YUV444P16;
+                pix_fmt = AV_PIX_FMT_YUV444P16;
             } else if (strncmp("420p10", tokstart, 6) == 0) {
-                pix_fmt = PIX_FMT_YUV420P10;
+                pix_fmt = AV_PIX_FMT_YUV420P10;
             } else if (strncmp("422p10", tokstart, 6) == 0) {
-                pix_fmt = PIX_FMT_YUV422P10;
+                pix_fmt = AV_PIX_FMT_YUV422P10;
             } else if (strncmp("444p10", tokstart, 6) == 0) {
-                pix_fmt = PIX_FMT_YUV444P10;
+                pix_fmt = AV_PIX_FMT_YUV444P10;
             } else if (strncmp("420p9", tokstart, 5) == 0) {
-                pix_fmt = PIX_FMT_YUV420P9;
+                pix_fmt = AV_PIX_FMT_YUV420P9;
             } else if (strncmp("422p9", tokstart, 5) == 0) {
-                pix_fmt = PIX_FMT_YUV422P9;
+                pix_fmt = AV_PIX_FMT_YUV422P9;
             } else if (strncmp("444p9", tokstart, 5) == 0) {
-                pix_fmt = PIX_FMT_YUV444P9;
+                pix_fmt = AV_PIX_FMT_YUV444P9;
             } else if (strncmp("420", tokstart, 3) == 0) {
                 pix_fmt = AV_PIX_FMT_YUV420P;
                 chroma_sample_location = AVCHROMA_LOC_CENTER;
-<<<<<<< HEAD
             } else if (strncmp("411", tokstart, 3) == 0) {
-                pix_fmt = PIX_FMT_YUV411P;
+                pix_fmt = AV_PIX_FMT_YUV411P;
             } else if (strncmp("422", tokstart, 3) == 0) {
-                pix_fmt = PIX_FMT_YUV422P;
+                pix_fmt = AV_PIX_FMT_YUV422P;
             } else if (strncmp("444alpha", tokstart, 8) == 0 ) {
                 av_log(s, AV_LOG_ERROR, "Cannot handle 4:4:4:4 "
                        "YUV4MPEG stream.\n");
                 return -1;
             } else if (strncmp("444", tokstart, 3) == 0) {
-                pix_fmt = PIX_FMT_YUV444P;
+                pix_fmt = AV_PIX_FMT_YUV444P;
             } else if (strncmp("mono16", tokstart, 6) == 0) {
-                pix_fmt = PIX_FMT_GRAY16;
+                pix_fmt = AV_PIX_FMT_GRAY16;
             } else if (strncmp("mono", tokstart, 4) == 0) {
-                pix_fmt = PIX_FMT_GRAY8;
-=======
-            } else if (strncmp("411", tokstart, 3) == 0)
-                pix_fmt = AV_PIX_FMT_YUV411P;
-            else if (strncmp("422", tokstart, 3) == 0)
-                pix_fmt = AV_PIX_FMT_YUV422P;
-            else if (strncmp("444alpha", tokstart, 8) == 0 ) {
-                av_log(s, AV_LOG_ERROR, "Cannot handle 4:4:4:4 "
-                       "YUV4MPEG stream.\n");
-                return -1;
-            } else if (strncmp("444", tokstart, 3) == 0)
-                pix_fmt = AV_PIX_FMT_YUV444P;
-            else if (strncmp("mono", tokstart, 4) == 0) {
                 pix_fmt = AV_PIX_FMT_GRAY8;
->>>>>>> 716d413c
             } else {
                 av_log(s, AV_LOG_ERROR, "YUV4MPEG stream contains an unknown "
                        "pixel format.\n");
@@ -457,29 +422,25 @@
                 else if (strncmp("420MPEG2", tokstart, 8) == 0)
                     alt_pix_fmt = AV_PIX_FMT_YUV420P;
                 else if (strncmp("420PALDV", tokstart, 8) == 0)
-<<<<<<< HEAD
-                    alt_pix_fmt = PIX_FMT_YUV420P;
+                    alt_pix_fmt = AV_PIX_FMT_YUV420P;
                 else if (strncmp("420P9", tokstart, 5) == 0)
-                    alt_pix_fmt = PIX_FMT_YUV420P9;
+                    alt_pix_fmt = AV_PIX_FMT_YUV420P9;
                 else if (strncmp("422P9", tokstart, 5) == 0)
-                    alt_pix_fmt = PIX_FMT_YUV422P9;
+                    alt_pix_fmt = AV_PIX_FMT_YUV422P9;
                 else if (strncmp("444P9", tokstart, 5) == 0)
-                    alt_pix_fmt = PIX_FMT_YUV444P9;
+                    alt_pix_fmt = AV_PIX_FMT_YUV444P9;
                 else if (strncmp("420P10", tokstart, 6) == 0)
-                    alt_pix_fmt = PIX_FMT_YUV420P10;
+                    alt_pix_fmt = AV_PIX_FMT_YUV420P10;
                 else if (strncmp("422P10", tokstart, 6) == 0)
-                    alt_pix_fmt = PIX_FMT_YUV422P10;
+                    alt_pix_fmt = AV_PIX_FMT_YUV422P10;
                 else if (strncmp("444P10", tokstart, 6) == 0)
-                    alt_pix_fmt = PIX_FMT_YUV444P10;
+                    alt_pix_fmt = AV_PIX_FMT_YUV444P10;
                 else if (strncmp("420P16", tokstart, 6) == 0)
-                    alt_pix_fmt = PIX_FMT_YUV420P16;
+                    alt_pix_fmt = AV_PIX_FMT_YUV420P16;
                 else if (strncmp("422P16", tokstart, 6) == 0)
-                    alt_pix_fmt = PIX_FMT_YUV422P16;
+                    alt_pix_fmt = AV_PIX_FMT_YUV422P16;
                 else if (strncmp("444P16", tokstart, 6) == 0)
-                    alt_pix_fmt = PIX_FMT_YUV444P16;
-=======
-                    alt_pix_fmt = AV_PIX_FMT_YUV420P;
->>>>>>> 716d413c
+                    alt_pix_fmt = AV_PIX_FMT_YUV444P16;
                 else if (strncmp("411", tokstart, 3) == 0)
                     alt_pix_fmt = AV_PIX_FMT_YUV411P;
                 else if (strncmp("422", tokstart, 3) == 0)
