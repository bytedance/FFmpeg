/*
 * MP3 demuxer
 * Copyright (c) 2003 Fabrice Bellard
 *
 * This file is part of FFmpeg.
 *
 * FFmpeg is free software; you can redistribute it and/or
 * modify it under the terms of the GNU Lesser General Public
 * License as published by the Free Software Foundation; either
 * version 2.1 of the License, or (at your option) any later version.
 *
 * FFmpeg is distributed in the hope that it will be useful,
 * but WITHOUT ANY WARRANTY; without even the implied warranty of
 * MERCHANTABILITY or FITNESS FOR A PARTICULAR PURPOSE.  See the GNU
 * Lesser General Public License for more details.
 *
 * You should have received a copy of the GNU Lesser General Public
 * License along with FFmpeg; if not, write to the Free Software
 * Foundation, Inc., 51 Franklin Street, Fifth Floor, Boston, MA 02110-1301 USA
 */

#include "libavutil/opt.h"
#include "libavutil/avstring.h"
#include "libavutil/intreadwrite.h"
#include "libavutil/crc.h"
#include "libavutil/dict.h"
#include "libavutil/mathematics.h"
#include "avformat.h"
#include "internal.h"
#include "avio_internal.h"
#include "id3v2.h"
#include "id3v1.h"
#include "replaygain.h"

#include "libavcodec/avcodec.h"
#include "libavcodec/mpegaudiodecheader.h"

#define XING_FLAG_FRAMES 0x01
#define XING_FLAG_SIZE   0x02
#define XING_FLAG_TOC    0x04
#define XING_FLAC_QSCALE 0x08

#define XING_TOC_COUNT 100

#define SAME_HEADER_MASK \
   (0xffe00000 | (3 << 17) | (3 << 10) | (3 << 19))

typedef struct {
    AVClass *class;
    int64_t filesize;
    int xing_toc;
    int start_pad;
    int end_pad;
    int usetoc;
    unsigned frames; /* Total number of frames in file */
    unsigned header_filesize;   /* Total number of bytes in the stream */
    int is_cbr;
} MP3DecContext;

static int check(AVIOContext *pb, int64_t pos, uint32_t *header);

/* mp3 read */

static int mp3_read_probe(AVProbeData *p)
{
    int max_frames, first_frames = 0;
<<<<<<< HEAD
    int fsize, frames;
    uint32_t header;
    const uint8_t *buf, *buf0, *buf2, *end;
    AVCodecContext *avctx = avcodec_alloc_context3(NULL);

    if (!avctx)
        return AVERROR(ENOMEM);
=======
    int frames, ret;
    uint32_t header;
    uint8_t *buf, *buf0, *buf2, *end;
>>>>>>> 72d65876

    buf0 = p->buf;
    end = p->buf + p->buf_size - sizeof(uint32_t);
    while(buf0 < end && !*buf0)
        buf0++;

    max_frames = 0;
    buf = buf0;

    for(; buf < end; buf= buf2+1) {
        buf2 = buf;
        for(frames = 0; buf2 < end; frames++) {
<<<<<<< HEAD
            int dummy;
            header = AV_RB32(buf2);
            fsize = avpriv_mpa_decode_header(avctx, header,
                                             &dummy, &dummy, &dummy, &dummy);
            if(fsize < 0)
=======
            MPADecodeHeader h;

            header = AV_RB32(buf2);
            ret = avpriv_mpegaudio_decode_header(&h, header);
            if (ret != 0)
>>>>>>> 72d65876
                break;
            buf2 += h.frame_size;
        }
        max_frames = FFMAX(max_frames, frames);
        if(buf == buf0)
            first_frames= frames;
    }
    // keep this in sync with ac3 probe, both need to avoid
    // issues with MPEG-files!
    if   (first_frames>=7) return AVPROBE_SCORE_EXTENSION + 1;
    else if(max_frames>200)return AVPROBE_SCORE_EXTENSION;
    else if(max_frames>=4 && max_frames >= p->buf_size/10000) return AVPROBE_SCORE_EXTENSION / 2;
    else if(ff_id3v2_match(buf0, ID3v2_DEFAULT_MAGIC) && 2*ff_id3v2_tag_len(buf0) >= p->buf_size)
                           return p->buf_size < PROBE_BUF_MAX ? AVPROBE_SCORE_EXTENSION / 4 : AVPROBE_SCORE_EXTENSION - 2;
    else if(max_frames>=1 && max_frames >= p->buf_size/10000) return 1;
    else                   return 0;
//mpegps_mp3_unrecognized_format.mpg has max_frames=3
}

static void read_xing_toc(AVFormatContext *s, int64_t filesize, int64_t duration)
{
    int i;
    MP3DecContext *mp3 = s->priv_data;
    int fast_seek = s->flags & AVFMT_FLAG_FAST_SEEK;
    int fill_index = (mp3->usetoc || fast_seek) && duration > 0;

    if (!filesize &&
        !(filesize = avio_size(s->pb))) {
        av_log(s, AV_LOG_WARNING, "Cannot determine file size, skipping TOC table.\n");
        fill_index = 0;
    }

    for (i = 0; i < XING_TOC_COUNT; i++) {
        uint8_t b = avio_r8(s->pb);
        if (fill_index)
            av_add_index_entry(s->streams[0],
                           av_rescale(b, filesize, 256),
                           av_rescale(i, duration, XING_TOC_COUNT),
                           0, 0, AVINDEX_KEYFRAME);
    }
    if (fill_index)
        mp3->xing_toc = 1;
}

static void mp3_parse_info_tag(AVFormatContext *s, AVStream *st,
                               MPADecodeHeader *c, uint32_t spf)
{
#define LAST_BITS(k, n) ((k) & ((1 << (n)) - 1))
#define MIDDLE_BITS(k, m, n) LAST_BITS((k) >> (m), ((n) - (m)))

    uint16_t crc;
    uint32_t v;

    char version[10];

    uint32_t peak   = 0;
    int32_t  r_gain = INT32_MIN, a_gain = INT32_MIN;

    MP3DecContext *mp3 = s->priv_data;
    static const int64_t xing_offtbl[2][2] = {{32, 17}, {17,9}};
    uint64_t fsize = avio_size(s->pb);
    fsize = fsize >= avio_tell(s->pb) ? fsize - avio_tell(s->pb) : 0;

    /* Check for Xing / Info tag */
    avio_skip(s->pb, xing_offtbl[c->lsf == 1][c->nb_channels == 1]);
    v = avio_rb32(s->pb);
    mp3->is_cbr = v == MKBETAG('I', 'n', 'f', 'o');
    if (v != MKBETAG('X', 'i', 'n', 'g') && !mp3->is_cbr)
        return;

    v = avio_rb32(s->pb);
    if (v & XING_FLAG_FRAMES)
        mp3->frames = avio_rb32(s->pb);
    if (v & XING_FLAG_SIZE)
        mp3->header_filesize = avio_rb32(s->pb);
    if (fsize && mp3->header_filesize) {
        uint64_t min, delta;
        min = FFMIN(fsize, mp3->header_filesize);
        delta = FFMAX(fsize, mp3->header_filesize) - min;
        if (fsize > mp3->header_filesize && delta > min >> 4) {
            mp3->frames = 0;
            av_log(s, AV_LOG_WARNING,
                   "invalid concatenated file detected - using bitrate for duration\n");
        } else if (delta > min >> 4) {
            av_log(s, AV_LOG_WARNING,
                   "filesize and duration do not match (growing file?)\n");
        }
    }
    if (v & XING_FLAG_TOC)
        read_xing_toc(s, mp3->header_filesize, av_rescale_q(mp3->frames,
                                       (AVRational){spf, c->sample_rate},
                                       st->time_base));
    /* VBR quality */
    if (v & XING_FLAC_QSCALE)
        avio_rb32(s->pb);

    /* Encoder short version string */
    memset(version, 0, sizeof(version));
    avio_read(s->pb, version, 9);

    /* Info Tag revision + VBR method */
    avio_r8(s->pb);

    /* Lowpass filter value */
    avio_r8(s->pb);

    /* ReplayGain peak */
    v    = avio_rb32(s->pb);
    peak = av_rescale(v, 100000, 1 << 23);

    /* Radio ReplayGain */
    v = avio_rb16(s->pb);

    if (MIDDLE_BITS(v, 13, 15) == 1) {
        r_gain = MIDDLE_BITS(v, 0, 8) * 10000;

        if (v & (1 << 9))
            r_gain *= -1;
    }

    /* Audiophile ReplayGain */
    v = avio_rb16(s->pb);

    if (MIDDLE_BITS(v, 13, 15) == 2) {
        a_gain = MIDDLE_BITS(v, 0, 8) * 10000;

        if (v & (1 << 9))
            a_gain *= -1;
    }

    /* Encoding flags + ATH Type */
    avio_r8(s->pb);

    /* if ABR {specified bitrate} else {minimal bitrate} */
    avio_r8(s->pb);

    /* Encoder delays */
    v= avio_rb24(s->pb);
    if(AV_RB32(version) == MKBETAG('L', 'A', 'M', 'E')
        || AV_RB32(version) == MKBETAG('L', 'a', 'v', 'f')
        || AV_RB32(version) == MKBETAG('L', 'a', 'v', 'c')
    ) {

        mp3->start_pad = v>>12;
        mp3->  end_pad = v&4095;
        st->start_skip_samples = mp3->start_pad + 528 + 1;
        if (mp3->frames) {
            st->first_discard_sample = -mp3->end_pad + 528 + 1 + mp3->frames * (int64_t)spf;
            st->last_discard_sample = mp3->frames * (int64_t)spf;
        }
        if (!st->start_time)
            st->start_time = av_rescale_q(st->start_skip_samples,
                                            (AVRational){1, c->sample_rate},
                                            st->time_base);
        av_log(s, AV_LOG_DEBUG, "pad %d %d\n", mp3->start_pad, mp3->  end_pad);
    }

    /* Misc */
    avio_r8(s->pb);

    /* MP3 gain */
    avio_r8(s->pb);

    /* Preset and surround info */
    avio_rb16(s->pb);

    /* Music length */
    avio_rb32(s->pb);

    /* Music CRC */
    avio_rb16(s->pb);

    /* Info Tag CRC */
    crc = ffio_get_checksum(s->pb);
    v   = avio_rb16(s->pb);

    if (v == crc) {
        ff_replaygain_export_raw(st, r_gain, peak, a_gain, 0);
        av_dict_set(&st->metadata, "encoder", version, 0);
    }
}

static void mp3_parse_vbri_tag(AVFormatContext *s, AVStream *st, int64_t base)
{
    uint32_t v;
    MP3DecContext *mp3 = s->priv_data;

    /* Check for VBRI tag (always 32 bytes after end of mpegaudio header) */
    avio_seek(s->pb, base + 4 + 32, SEEK_SET);
    v = avio_rb32(s->pb);
    if (v == MKBETAG('V', 'B', 'R', 'I')) {
        /* Check tag version */
        if (avio_rb16(s->pb) == 1) {
            /* skip delay and quality */
            avio_skip(s->pb, 4);
            mp3->header_filesize = avio_rb32(s->pb);
            mp3->frames = avio_rb32(s->pb);
        }
    }
}

/**
 * Try to find Xing/Info/VBRI tags and compute duration from info therein
 */
static int mp3_parse_vbr_tags(AVFormatContext *s, AVStream *st, int64_t base)
{
    uint32_t v, spf;
    MPADecodeHeader c;
    int vbrtag_size = 0;
    MP3DecContext *mp3 = s->priv_data;
    int ret;

    ffio_init_checksum(s->pb, ff_crcA001_update, 0);

    v = avio_rb32(s->pb);

    ret = avpriv_mpegaudio_decode_header(&c, v);
    if (ret < 0)
        return ret;
    else if (ret == 0)
        vbrtag_size = c.frame_size;
    if(c.layer != 3)
        return -1;

    spf = c.lsf ? 576 : 1152; /* Samples per frame, layer 3 */

    mp3->frames = 0;
    mp3->header_filesize   = 0;

    mp3_parse_info_tag(s, st, &c, spf);
    mp3_parse_vbri_tag(s, st, base);

    if (!mp3->frames && !mp3->header_filesize)
        return -1;

    /* Skip the vbr tag frame */
    avio_seek(s->pb, base + vbrtag_size, SEEK_SET);

    if (mp3->frames)
        st->duration = av_rescale_q(mp3->frames, (AVRational){spf, c.sample_rate},
                                    st->time_base);
    if (mp3->header_filesize && mp3->frames && !mp3->is_cbr)
        st->codec->bit_rate = av_rescale(mp3->header_filesize, 8 * c.sample_rate, mp3->frames * (int64_t)spf);

    return 0;
}

static int mp3_read_header(AVFormatContext *s)
{
    MP3DecContext *mp3 = s->priv_data;
    AVStream *st;
    int64_t off;
    int ret;
    int i;

    st = avformat_new_stream(s, NULL);
    if (!st)
        return AVERROR(ENOMEM);

    st->codec->codec_type = AVMEDIA_TYPE_AUDIO;
    st->codec->codec_id = AV_CODEC_ID_MP3;
    st->need_parsing = AVSTREAM_PARSE_FULL_RAW;
    st->start_time = 0;

    // lcm of all mp3 sample rates
    avpriv_set_pts_info(st, 64, 1, 14112000);

    s->pb->maxsize = -1;
    off = avio_tell(s->pb);

    if (!av_dict_get(s->metadata, "", NULL, AV_DICT_IGNORE_SUFFIX))
        ff_id3v1_read(s);

    if(s->pb->seekable)
        mp3->filesize = avio_size(s->pb);

    if (mp3_parse_vbr_tags(s, st, off) < 0)
        avio_seek(s->pb, off, SEEK_SET);

    ret = ff_replaygain_export(st, s->metadata);
    if (ret < 0)
        return ret;

    off = avio_tell(s->pb);
    for (i = 0; i < 64 * 1024; i++) {
        uint32_t header, header2;
        int frame_size;
        if (!(i&1023))
            ffio_ensure_seekback(s->pb, i + 1024 + 4);
        frame_size = check(s->pb, off + i, &header);
        if (frame_size > 0) {
            avio_seek(s->pb, off, SEEK_SET);
            ffio_ensure_seekback(s->pb, i + 1024 + frame_size + 4);
            if (check(s->pb, off + i + frame_size, &header2) >= 0 &&
                (header & SAME_HEADER_MASK) == (header2 & SAME_HEADER_MASK))
            {
                av_log(s, AV_LOG_INFO, "Skipping %d bytes of junk at %"PRId64".\n", i, off);
                avio_seek(s->pb, off + i, SEEK_SET);
                break;
            }
        }
        avio_seek(s->pb, off, SEEK_SET);
    }

    // the seek index is relative to the end of the xing vbr headers
    for (i = 0; i < st->nb_index_entries; i++)
        st->index_entries[i].pos += avio_tell(s->pb);

    /* the parameters will be extracted from the compressed bitstream */
    return 0;
}

#define MP3_PACKET_SIZE 1024

static int mp3_read_packet(AVFormatContext *s, AVPacket *pkt)
{
    MP3DecContext *mp3 = s->priv_data;
    int ret, size;
    int64_t pos;

    size= MP3_PACKET_SIZE;
    pos = avio_tell(s->pb);
    if(mp3->filesize > ID3v1_TAG_SIZE && pos < mp3->filesize)
        size= FFMIN(size, mp3->filesize - pos);

    ret= av_get_packet(s->pb, pkt, size);
    if (ret <= 0) {
        if(ret<0)
            return ret;
        return AVERROR_EOF;
    }

    pkt->flags &= ~AV_PKT_FLAG_CORRUPT;
    pkt->stream_index = 0;

    return ret;
}

#define SEEK_WINDOW 4096

static int check(AVIOContext *pb, int64_t pos, uint32_t *ret_header)
{
    int64_t ret = avio_seek(pb, pos, SEEK_SET);
    unsigned header;
    MPADecodeHeader sd;
    if (ret < 0)
        return ret;

    header = avio_rb32(pb);
    if (ff_mpa_check_header(header) < 0)
        return -1;
    if (avpriv_mpegaudio_decode_header(&sd, header) == 1)
        return -1;

    if (ret_header)
        *ret_header = header;
    return sd.frame_size;
}

static int64_t mp3_sync(AVFormatContext *s, int64_t target_pos, int flags)
{
    int dir = (flags&AVSEEK_FLAG_BACKWARD) ? -1 : 1;
    int64_t best_pos;
    int best_score, i, j;
    int64_t ret;

    avio_seek(s->pb, FFMAX(target_pos - SEEK_WINDOW, 0), SEEK_SET);
    ret = avio_seek(s->pb, target_pos, SEEK_SET);
    if (ret < 0)
        return ret;

#define MIN_VALID 3
    best_pos = target_pos;
    best_score = 999;
    for(i=0; i<SEEK_WINDOW; i++) {
        int64_t pos = target_pos + (dir > 0 ? i - SEEK_WINDOW/4 : -i);
        int64_t candidate = -1;
        int score = 999;

        if (pos < 0)
            continue;

        for(j=0; j<MIN_VALID; j++) {
            ret = check(s->pb, pos, NULL);
            if(ret < 0)
                break;
            if ((target_pos - pos)*dir <= 0 && abs(MIN_VALID/2-j) < score) {
                candidate = pos;
                score = abs(MIN_VALID/2-j);
            }
            pos += ret;
        }
        if (best_score > score && j == MIN_VALID) {
            best_pos = candidate;
            best_score = score;
            if(score == 0)
                break;
        }
    }

    return avio_seek(s->pb, best_pos, SEEK_SET);
}

static int mp3_seek(AVFormatContext *s, int stream_index, int64_t timestamp,
                    int flags)
{
    MP3DecContext *mp3 = s->priv_data;
    AVIndexEntry *ie, ie1;
    AVStream *st = s->streams[0];
    int64_t best_pos;
    int fast_seek = s->flags & AVFMT_FLAG_FAST_SEEK;
    int64_t filesize = mp3->header_filesize;

    if (filesize <= 0) {
        int64_t size = avio_size(s->pb);
        if (size > 0 && size > s->internal->data_offset)
            filesize = size - s->internal->data_offset;
    }

    if (mp3->xing_toc && (mp3->usetoc || (fast_seek && !mp3->is_cbr))) {
        int64_t ret = av_index_search_timestamp(st, timestamp, flags);

        // NOTE: The MP3 TOC is not a precise lookup table. Accuracy is worse
        // for bigger files.
        av_log(s, AV_LOG_WARNING, "Using MP3 TOC to seek; may be imprecise.\n");

        if (ret < 0)
            return ret;

        ie = &st->index_entries[ret];
    } else if (fast_seek && st->duration > 0 && filesize > 0) {
        if (!mp3->is_cbr)
            av_log(s, AV_LOG_WARNING, "Using scaling to seek VBR MP3; may be imprecise.\n");

        ie = &ie1;
        timestamp = av_clip64(timestamp, 0, st->duration);
        ie->timestamp = timestamp;
        ie->pos       = av_rescale(timestamp, filesize, st->duration) + s->internal->data_offset;
    } else {
        return -1; // generic index code
    }

    best_pos = mp3_sync(s, ie->pos, flags);
    if (best_pos < 0)
        return best_pos;

    if (mp3->is_cbr && ie == &ie1 && mp3->frames) {
        int frame_duration = av_rescale(st->duration, 1, mp3->frames);
        ie1.timestamp = frame_duration * av_rescale(best_pos - s->internal->data_offset, mp3->frames, mp3->header_filesize);
    }

    ff_update_cur_dts(s, st, ie->timestamp);
    return 0;
}

static const AVOption options[] = {
    { "usetoc", "use table of contents", offsetof(MP3DecContext, usetoc), AV_OPT_TYPE_BOOL, {.i64 = 0}, 0, 1, AV_OPT_FLAG_DECODING_PARAM},
    { NULL },
};

static const AVClass demuxer_class = {
    .class_name = "mp3",
    .item_name  = av_default_item_name,
    .option     = options,
    .version    = LIBAVUTIL_VERSION_INT,
    .category   = AV_CLASS_CATEGORY_DEMUXER,
};

AVInputFormat ff_mp3_demuxer = {
    .name           = "mp3",
    .long_name      = NULL_IF_CONFIG_SMALL("MP2/3 (MPEG audio layer 2/3)"),
    .read_probe     = mp3_read_probe,
    .read_header    = mp3_read_header,
    .read_packet    = mp3_read_packet,
    .read_seek      = mp3_seek,
    .priv_data_size = sizeof(MP3DecContext),
    .flags          = AVFMT_GENERIC_INDEX,
    .extensions     = "mp2,mp3,m2a,mpa", /* XXX: use probe */
    .priv_class     = &demuxer_class,
};<|MERGE_RESOLUTION|>--- conflicted
+++ resolved
@@ -64,19 +64,9 @@
 static int mp3_read_probe(AVProbeData *p)
 {
     int max_frames, first_frames = 0;
-<<<<<<< HEAD
-    int fsize, frames;
+    int fsize, frames, ret;
     uint32_t header;
     const uint8_t *buf, *buf0, *buf2, *end;
-    AVCodecContext *avctx = avcodec_alloc_context3(NULL);
-
-    if (!avctx)
-        return AVERROR(ENOMEM);
-=======
-    int frames, ret;
-    uint32_t header;
-    uint8_t *buf, *buf0, *buf2, *end;
->>>>>>> 72d65876
 
     buf0 = p->buf;
     end = p->buf + p->buf_size - sizeof(uint32_t);
@@ -89,19 +79,11 @@
     for(; buf < end; buf= buf2+1) {
         buf2 = buf;
         for(frames = 0; buf2 < end; frames++) {
-<<<<<<< HEAD
-            int dummy;
-            header = AV_RB32(buf2);
-            fsize = avpriv_mpa_decode_header(avctx, header,
-                                             &dummy, &dummy, &dummy, &dummy);
-            if(fsize < 0)
-=======
             MPADecodeHeader h;
 
             header = AV_RB32(buf2);
             ret = avpriv_mpegaudio_decode_header(&h, header);
             if (ret != 0)
->>>>>>> 72d65876
                 break;
             buf2 += h.frame_size;
         }
