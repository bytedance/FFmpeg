--- conflicted
+++ resolved
@@ -2355,11 +2355,7 @@
     }
 
     if (url == NULL) {
-<<<<<<< HEAD
-        av_log(NULL, AV_LOG_ERROR, "mem:%s,url is null\n",*mem);
-=======
         av_log(s, AV_LOG_ERROR, "mem:%s,url is null\n",*mem);
->>>>>>> 11ee0add
         return -1;
     }
     struct variant *var = new_variant(c, NULL, url, NULL);
