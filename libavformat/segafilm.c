--- conflicted
+++ resolved
@@ -280,16 +280,9 @@
     /* position the stream (will probably be there anyway) */
     avio_seek(pb, sample->sample_offset, SEEK_SET);
 
-<<<<<<< HEAD
-
-    ret= av_get_packet(pb, pkt, sample->sample_size);
+    ret = av_get_packet(pb, pkt, sample->sample_size);
     if (ret != sample->sample_size)
         ret = AVERROR(EIO);
-=======
-    ret = av_get_packet(pb, pkt, sample->sample_size);
-    if (ret < 0)
-        return ret;
->>>>>>> 563e6d86
 
     pkt->stream_index = sample->stream;
     pkt->pts = sample->pts;
