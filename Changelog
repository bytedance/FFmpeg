--- conflicted
+++ resolved
@@ -4,6 +4,7 @@
 version next:
 - v408 Quicktime and Microsoft AYUV Uncompressed 4:4:4:4 encoder and decoder
 - setfield filter
+- CDXL demuxer and decoder
 
 
 version 0.10:
@@ -22,14 +23,6 @@
 - astreamsync audio filter
 - amerge audio filter
 - ISMV (Smooth Streaming) muxer
-<<<<<<< HEAD
-=======
-- CDXL demuxer and decoder
-
-
-version 0.8:
-
->>>>>>> dc4e5748
 - GSM audio parser
 - SMJPEG muxer
 - XWD encoder and decoder
