--- conflicted
+++ resolved
@@ -309,7 +309,6 @@
     AVFifoBuffer *fifo;     /* for compression: one audio fifo per codec */
     FILE *logfile;
 
-<<<<<<< HEAD
 #if CONFIG_AVFILTER
     AVFilterContext *output_video_filter;
     AVFilterContext *input_video_filter;
@@ -317,9 +316,8 @@
     char *avfilter;
     AVFilterGraph *graph;
 #endif
-=======
+
    int sws_flags;
->>>>>>> a88ef93b
 } AVOutputStream;
 
 static AVOutputStream **output_streams_for_file[MAX_FILES] = { NULL };
@@ -406,13 +404,8 @@
         last_filter = filter;
     }
 
-<<<<<<< HEAD
-    snprintf(args, sizeof(args), "flags=0x%X", (int)av_get_int(sws_opts, "sws_flags", NULL));
+    snprintf(args, sizeof(args), "flags=0x%X", ost->sws_flags);
     ost->graph->scale_sws_opts = av_strdup(args);
-=======
-    snprintf(args, sizeof(args), "flags=0x%X", ost->sws_flags);
-    graph->scale_sws_opts = av_strdup(args);
->>>>>>> a88ef93b
 
     if (ost->avfilter) {
         AVFilterInOut *outputs = av_malloc(sizeof(AVFilterInOut));
@@ -1238,21 +1231,9 @@
             }
             /* initialize a new scaler context */
             sws_freeContext(ost->img_resample_ctx);
-<<<<<<< HEAD
-            sws_flags = av_get_int(sws_opts, "sws_flags", NULL);
             ost->img_resample_ctx = sws_getContext(dec->width, dec->height, dec->pix_fmt,
                                                    enc->width, enc->height, enc->pix_fmt,
-                                                   sws_flags, NULL, NULL, NULL);
-=======
-            ost->img_resample_ctx = sws_getContext(
-                ist->st->codec->width,
-                ist->st->codec->height,
-                ist->st->codec->pix_fmt,
-                ost->st->codec->width,
-                ost->st->codec->height,
-                ost->st->codec->pix_fmt,
-                ost->sws_flags, NULL, NULL, NULL);
->>>>>>> a88ef93b
+                                                   ost->sws_flags, NULL, NULL, NULL);
             if (ost->img_resample_ctx == NULL) {
                 fprintf(stderr, "Cannot get resampling context\n");
                 ffmpeg_exit(1);
@@ -2318,34 +2299,7 @@
                                       codec->height  != icodec->height ||
                                       codec->pix_fmt != icodec->pix_fmt;
                 if (ost->video_resample) {
-<<<<<<< HEAD
                     codec->bits_per_raw_sample= frame_bits_per_raw_sample;
-=======
-#if !CONFIG_AVFILTER
-                    avcodec_get_frame_defaults(&ost->pict_tmp);
-                    if(avpicture_alloc((AVPicture*)&ost->pict_tmp, codec->pix_fmt,
-                                         codec->width, codec->height)) {
-                        fprintf(stderr, "Cannot allocate temp picture, check pix fmt\n");
-                        ffmpeg_exit(1);
-                    }
-                    ost->img_resample_ctx = sws_getContext(
-                        icodec->width,
-                        icodec->height,
-                            icodec->pix_fmt,
-                            codec->width,
-                            codec->height,
-                            codec->pix_fmt,
-                            ost->sws_flags, NULL, NULL, NULL);
-                    if (ost->img_resample_ctx == NULL) {
-                        fprintf(stderr, "Cannot get resampling context\n");
-                        ffmpeg_exit(1);
-                    }
-
-                    ost->original_height = icodec->height;
-                    ost->original_width  = icodec->width;
-#endif
-                    codec->bits_per_raw_sample= 0;
->>>>>>> a88ef93b
                 }
                 ost->resample_height = icodec->height;
                 ost->resample_width  = icodec->width;
