--- conflicted
+++ resolved
@@ -67,14 +67,7 @@
     return avfilter_get_video_buffer(link->dst->outputs[0], perms, w, h);
 }
 
-<<<<<<< HEAD
-AVFilterBufferRef *avfilter_default_get_video_buffer(AVFilterLink *link, int perms, int w, int h)
-=======
-/* TODO: set the buffer's priv member to a context structure for the whole
- * filter chain.  This will allow for a buffer pool instead of the constant
- * alloc & free cycle currently implemented. */
 AVFilterBufferRef *ff_default_get_video_buffer(AVFilterLink *link, int perms, int w, int h)
->>>>>>> 3f9d6e42
 {
     int linesize[4];
     uint8_t *data[4];
